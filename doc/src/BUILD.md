--- conflicted
+++ resolved
@@ -24,13 +24,12 @@
 command available. On MacOS, with brew, it can be installed with `brew install e2fsprogs`.
 
 Note that we depend on the system LLVM for some initial bindgen commands. The minimum version for this is 18.
-<<<<<<< HEAD
+
 On ubuntu, this can be selected for building twizzler by env vars: `export LLVM_CONFIG_PATH=/usr/bin/llvm-config-18`.
 - Note that its possible for the build system to work without this export, but if something is broken and you havent done this step, its best to start here.
 
-=======
 See here: https://apt.llvm.org/ for install instructions. You may need to `export LLVM_CONFIG_PATH=/usr/bin/llvm-config-18`.
->>>>>>> f070bcb8
+
 
 Building Twizzler is done in several steps:
 
@@ -94,14 +93,10 @@
 cargo start-qemu --profile release
 ```
 
-<<<<<<< HEAD
-you can specify `debug` or `release` builds like so, and pass in qemu flags using the following syntax.
-```
-cargo start-qemu -p=release -q='-nographic'
-```
-=======
+
+
 When running from command line, if you don't have access to a screen, QEMU may require you add `-q=-nographic` to the command.
->>>>>>> f070bcb8
+
 
 ## Step 4: Exiting Twizzler
 
