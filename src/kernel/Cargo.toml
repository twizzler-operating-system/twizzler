[package]
name = "twizzler-kernel"
version = "0.1.0"
edition = "2021"

[dependencies]
bitflags = "1.3.2"
<<<<<<< HEAD
twizzler-abi = { path = "../lib/twizzler-abi", default-features = false, features = ["kernel"]}
memoffset = "0.6.5"
xmas-elf = "0.8.0"
slabmalloc = "0.11.0"
nonoverlapping_interval_tree = {version = "0.1.3", default-features = false}
fixedbitset = {version = "0.4.1", default-features = false}
linked_list_allocator = "0.9.1"
tar-no-std = "0.1.7"
object = {version = "=0.27.0", default-features = false, features = ["read"]}
addr2line = { version = "0.16", default-features = false, features = ["rustc-demangle"] }

[target.x86_64-unknown-none.dependencies]
uart_16550 = "0.2.0"
x86 = "=0.44.0"
x86_64 = "=0.14.7"
acpi = "4.1.0"
stivale-boot = "0.2.6"
backtracer_core = {git = "https://github.com/gz/backtracer"}
=======
uart_16550 = "0.2.0"
x86 = "=0.51.0"
x86_64 = "0.14.10"
linked_list_allocator = "0.10.4"
backtracer_core = {git = "https://github.com/twizzler-operating-system/backtracer", branch = "twizzler"}
object = {version = "0.29.0", default-features = false, features = ["read"]}
addr2line = { version = "0.16.0", default-features = false, features = ["rustc-demangle"] }
slabmalloc = "0.11.0"
fixedbitset = {version = "0.4.1", default-features = false}
acpi = "4.1.0"
xmas-elf = "0.8.0"
tar-no-std = "0.1.7"
nonoverlapping_interval_tree = {version = "0.1.3", default-features = false}
twizzler-abi = { path = "../lib/twizzler-abi", default-features = false, features = ["kernel"]}
memoffset = "0.6.5"
limine = "0.1.8"
>>>>>>> 66b8f272

[dependencies.lazy_static]
version = "1.0"
features = ["spin_no_std"]

[package.metadata]
twizzler-build = "kernel"<|MERGE_RESOLUTION|>--- conflicted
+++ resolved
@@ -5,43 +5,24 @@
 
 [dependencies]
 bitflags = "1.3.2"
-<<<<<<< HEAD
-twizzler-abi = { path = "../lib/twizzler-abi", default-features = false, features = ["kernel"]}
 memoffset = "0.6.5"
 xmas-elf = "0.8.0"
 slabmalloc = "0.11.0"
 nonoverlapping_interval_tree = {version = "0.1.3", default-features = false}
+twizzler-abi = { path = "../lib/twizzler-abi", default-features = false, features = ["kernel"]}
 fixedbitset = {version = "0.4.1", default-features = false}
-linked_list_allocator = "0.9.1"
+linked_list_allocator = "0.10.4"
 tar-no-std = "0.1.7"
-object = {version = "=0.27.0", default-features = false, features = ["read"]}
-addr2line = { version = "0.16", default-features = false, features = ["rustc-demangle"] }
+object = {version = "0.29.0", default-features = false, features = ["read"]}
+addr2line = { version = "0.16.0", default-features = false, features = ["rustc-demangle"] }
+backtracer_core = {git = "https://github.com/twizzler-operating-system/backtracer", branch = "twizzler"}
 
 [target.x86_64-unknown-none.dependencies]
 uart_16550 = "0.2.0"
-x86 = "=0.44.0"
-x86_64 = "=0.14.7"
-acpi = "4.1.0"
-stivale-boot = "0.2.6"
-backtracer_core = {git = "https://github.com/gz/backtracer"}
-=======
-uart_16550 = "0.2.0"
 x86 = "=0.51.0"
 x86_64 = "0.14.10"
-linked_list_allocator = "0.10.4"
-backtracer_core = {git = "https://github.com/twizzler-operating-system/backtracer", branch = "twizzler"}
-object = {version = "0.29.0", default-features = false, features = ["read"]}
-addr2line = { version = "0.16.0", default-features = false, features = ["rustc-demangle"] }
-slabmalloc = "0.11.0"
-fixedbitset = {version = "0.4.1", default-features = false}
 acpi = "4.1.0"
-xmas-elf = "0.8.0"
-tar-no-std = "0.1.7"
-nonoverlapping_interval_tree = {version = "0.1.3", default-features = false}
-twizzler-abi = { path = "../lib/twizzler-abi", default-features = false, features = ["kernel"]}
-memoffset = "0.6.5"
 limine = "0.1.8"
->>>>>>> 66b8f272
 
 [dependencies.lazy_static]
 version = "1.0"
