<<<<<<< HEAD
use addr2line::Context;
use object::{Object, ObjectSection};

use core::panic::PanicInfo;

static mut DEBUG_CTX: Option<
    Context<addr2line::gimli::EndianReader<addr2line::gimli::RunTimeEndian, alloc::rc::Rc<[u8]>>>,
> = None;

fn load_debug_context(
    file: &object::read::elf::ElfFile64,
) -> Option<
    addr2line::Context<addr2line::gimli::read::EndianRcSlice<addr2line::gimli::RunTimeEndian>>,
> {
    let endian = addr2line::gimli::RunTimeEndian::Little; //TODO
    fn load_section(
        id: addr2line::gimli::SectionId,
        file: &object::read::elf::ElfFile64,
        endian: addr2line::gimli::RunTimeEndian,
    ) -> Result<addr2line::gimli::read::EndianRcSlice<addr2line::gimli::RunTimeEndian>, object::Error>
    {
        let data = file
            .section_by_name(id.name())
            .and_then(|section| section.uncompressed_data().ok())
            .unwrap_or(alloc::borrow::Cow::Borrowed(&[]));
        Ok(addr2line::gimli::EndianRcSlice::new(
            alloc::rc::Rc::from(&*data),
            endian,
        ))
    }

    let result = addr2line::gimli::Dwarf::load(|id| load_section(id, file, endian));
    match result {
        Ok(dwarf) => match addr2line::Context::from_dwarf(dwarf) {
            Ok(dwarf) => Some(dwarf),
            Err(e) => {
                logln!("loading debug information failed: {:?}", e);
                None
            }
        },
        Err(e) => {
            logln!("loading debug information failed: {:?}", e);
            None
        }
    }
}

pub fn init(kernel_image: &'static [u8]) {
    let image =
        object::read::elf::ElfFile64::parse(kernel_image).expect("failed to parse kernel image");
    let ctx = load_debug_context(&image);
    unsafe { DEBUG_CTX = ctx };
}

#[cfg(not(kani))]
pub fn backtrace(symbolize: bool, entry_point: Option<backtracer_core::EntryPoint>) {
    let mut frame_nr = 0;
    let trace_callback = |frame: &backtracer_core::Frame| {
        let ip = frame.ip();

        if !symbolize {
            emerglogln!("{:4} - {:18p}", frame_nr, ip);
        } else {
            // Resolve this instruction pointer to a symbol name
            let _ = backtracer_core::resolve(
                if let Some(ref ctx) = unsafe { &DEBUG_CTX } {
                    Some(ctx)
                } else {
                    None
                },
                0,
                ip,
                |symbol| {
                    let name = symbol.name();
                    if let Some(addr) = symbol.addr() {
                        emerglogln!(
                            "{:4}: {:18p} - {}",
                            frame_nr,
                            addr,
                            if let Some(ref name) = name {
                                name
                            } else {
                                "??"
                            }
                        )
                    } else {
                        emerglogln!(
                            "{:4}:                 ?? - {}",
                            frame_nr,
                            if let Some(ref name) = name {
                                name
                            } else {
                                "??"
                            }
                        )
                    }
                    if let Some(filename) = symbol.filename() {
                        if let Some(linenr) = symbol.lineno() {
                            emerglogln!(
                                "                               at {}:{}",
                                filename,
                                linenr
                            );
                        }
                    }
                },
            );
        }
        frame_nr += 1;

        true // keep going to the next frame
    };

    if let Some(entry_point) = entry_point {
        backtracer_core::trace_from(entry_point, trace_callback);
    } else {
        backtracer_core::trace(trace_callback);
    }
}

#[cfg(not(kani))]
static DID_PANIC: core::sync::atomic::AtomicBool = core::sync::atomic::AtomicBool::new(false);

#[cfg(not(kani))]
#[panic_handler]
fn panic(info: &PanicInfo) -> ! {
    let second_panic = DID_PANIC.swap(true, core::sync::atomic::Ordering::SeqCst);
    if second_panic {
        loop {}
    }
    emerglogln!("[error] {}", info);
    if second_panic {
        emerglogln!("we've had one, yes, but what about second panic?");
    }

    emerglogln!("starting backtrace...");

    backtrace(!second_panic, None);

    emerglogln!("unrecoverable, halting processor.");

    if crate::is_test_mode() {
        emerglogln!("!!! TEST MODE PANIC -- RESETTING");
        //crate::arch::debug_shutdown(42);
    }

    loop {}
}
#[cfg(not(kani))]
#[lang = "eh_personality"]
pub extern "C" fn rust_eh_personality() {}
=======
use core::panic::PanicInfo;

use addr2line::Context;
use object::{Object, ObjectSection};

use crate::interrupt::disable;

static mut DEBUG_CTX: Option<
    Context<addr2line::gimli::EndianReader<addr2line::gimli::RunTimeEndian, alloc::rc::Rc<[u8]>>>,
> = None;

fn load_debug_context(
    file: &object::read::elf::ElfFile64,
) -> Option<
    addr2line::Context<addr2line::gimli::read::EndianRcSlice<addr2line::gimli::RunTimeEndian>>,
> {
    let endian = addr2line::gimli::RunTimeEndian::Little; //TODO
    fn load_section(
        id: addr2line::gimli::SectionId,
        file: &object::read::elf::ElfFile64,
        endian: addr2line::gimli::RunTimeEndian,
    ) -> Result<addr2line::gimli::read::EndianRcSlice<addr2line::gimli::RunTimeEndian>, object::Error>
    {
        let data = file
            .section_by_name(id.name())
            .and_then(|section| section.uncompressed_data().ok())
            .unwrap_or(alloc::borrow::Cow::Borrowed(&[]));
        Ok(addr2line::gimli::EndianRcSlice::new(
            alloc::rc::Rc::from(&*data),
            endian,
        ))
    }

    let result = addr2line::gimli::Dwarf::load(|id| load_section(id, file, endian));
    match result {
        Ok(dwarf) => match addr2line::Context::from_dwarf(dwarf) {
            Ok(dwarf) => Some(dwarf),
            Err(e) => {
                logln!("loading debug information failed: {:?}", e);
                None
            }
        },
        Err(e) => {
            logln!("loading debug information failed: {:?}", e);
            None
        }
    }
}

pub fn init(kernel_image: &'static [u8]) {
    let image =
        object::read::elf::ElfFile64::parse(kernel_image).expect("failed to parse kernel image");
    let ctx = load_debug_context(&image);
    unsafe { DEBUG_CTX = ctx };
}

const MAX_FRAMES: usize = 100;
pub fn backtrace(symbolize: bool, entry_point: Option<backtracer_core::EntryPoint>) {
    let mut frame_nr = 0;
    let trace_callback = |frame: &backtracer_core::Frame| {
        let ip = frame.ip();

        if !symbolize {
            emerglogln!("{:4} - {:18p}", frame_nr, ip);
        } else {
            // Resolve this instruction pointer to a symbol name
            let _ = backtracer_core::resolve(
                if let Some(ref ctx) = unsafe { &DEBUG_CTX } {
                    Some(ctx)
                } else {
                    None
                },
                0,
                ip,
                |symbol| {
                    let name = symbol.name();
                    if let Some(addr) = symbol.addr() {
                        emerglogln!(
                            "{:4}: {:18p} - {}",
                            frame_nr,
                            addr,
                            if let Some(ref name) = name {
                                name
                            } else {
                                "??"
                            }
                        )
                    } else {
                        emerglogln!(
                            "{:4}:                 ?? - {}",
                            frame_nr,
                            if let Some(ref name) = name {
                                name
                            } else {
                                "??"
                            }
                        )
                    }
                    if let Some(filename) = symbol.filename() {
                        if let Some(linenr) = symbol.lineno() {
                            emerglogln!(
                                "                               at {}:{}",
                                filename,
                                linenr
                            );
                        }
                    }
                },
            );
        }
        frame_nr += 1;

        if frame_nr > MAX_FRAMES {
            return false;
        }

        true // keep going to the next frame
    };

    if let Some(entry_point) = entry_point {
        backtracer_core::trace_from(entry_point, trace_callback);
    } else {
        backtracer_core::trace(trace_callback);
    }
}

static DID_PANIC: core::sync::atomic::AtomicBool = core::sync::atomic::AtomicBool::new(false);
#[panic_handler]
fn panic(info: &PanicInfo) -> ! {
    disable();
    let second_panic = DID_PANIC.swap(true, core::sync::atomic::Ordering::SeqCst);
    if second_panic {
        loop {}
    }
    emerglogln!("[error] {}", info);
    if second_panic {
        emerglogln!("we've had one, yes, but what about second panic?");
    }

    emerglogln!("starting backtrace...");

    backtrace(!second_panic, None);

    emerglogln!("unrecoverable, halting processor.");

    if crate::is_test_mode() {
        emerglogln!("!!! TEST MODE PANIC -- RESETTING");
        //crate::arch::debug_shutdown(42);
    }

    loop {}
}

#[lang = "eh_personality"]
pub extern "C" fn rust_eh_personality() {}
>>>>>>> ba593815
<|MERGE_RESOLUTION|>--- conflicted
+++ resolved
@@ -1,156 +1,3 @@
-<<<<<<< HEAD
-use addr2line::Context;
-use object::{Object, ObjectSection};
-
-use core::panic::PanicInfo;
-
-static mut DEBUG_CTX: Option<
-    Context<addr2line::gimli::EndianReader<addr2line::gimli::RunTimeEndian, alloc::rc::Rc<[u8]>>>,
-> = None;
-
-fn load_debug_context(
-    file: &object::read::elf::ElfFile64,
-) -> Option<
-    addr2line::Context<addr2line::gimli::read::EndianRcSlice<addr2line::gimli::RunTimeEndian>>,
-> {
-    let endian = addr2line::gimli::RunTimeEndian::Little; //TODO
-    fn load_section(
-        id: addr2line::gimli::SectionId,
-        file: &object::read::elf::ElfFile64,
-        endian: addr2line::gimli::RunTimeEndian,
-    ) -> Result<addr2line::gimli::read::EndianRcSlice<addr2line::gimli::RunTimeEndian>, object::Error>
-    {
-        let data = file
-            .section_by_name(id.name())
-            .and_then(|section| section.uncompressed_data().ok())
-            .unwrap_or(alloc::borrow::Cow::Borrowed(&[]));
-        Ok(addr2line::gimli::EndianRcSlice::new(
-            alloc::rc::Rc::from(&*data),
-            endian,
-        ))
-    }
-
-    let result = addr2line::gimli::Dwarf::load(|id| load_section(id, file, endian));
-    match result {
-        Ok(dwarf) => match addr2line::Context::from_dwarf(dwarf) {
-            Ok(dwarf) => Some(dwarf),
-            Err(e) => {
-                logln!("loading debug information failed: {:?}", e);
-                None
-            }
-        },
-        Err(e) => {
-            logln!("loading debug information failed: {:?}", e);
-            None
-        }
-    }
-}
-
-pub fn init(kernel_image: &'static [u8]) {
-    let image =
-        object::read::elf::ElfFile64::parse(kernel_image).expect("failed to parse kernel image");
-    let ctx = load_debug_context(&image);
-    unsafe { DEBUG_CTX = ctx };
-}
-
-#[cfg(not(kani))]
-pub fn backtrace(symbolize: bool, entry_point: Option<backtracer_core::EntryPoint>) {
-    let mut frame_nr = 0;
-    let trace_callback = |frame: &backtracer_core::Frame| {
-        let ip = frame.ip();
-
-        if !symbolize {
-            emerglogln!("{:4} - {:18p}", frame_nr, ip);
-        } else {
-            // Resolve this instruction pointer to a symbol name
-            let _ = backtracer_core::resolve(
-                if let Some(ref ctx) = unsafe { &DEBUG_CTX } {
-                    Some(ctx)
-                } else {
-                    None
-                },
-                0,
-                ip,
-                |symbol| {
-                    let name = symbol.name();
-                    if let Some(addr) = symbol.addr() {
-                        emerglogln!(
-                            "{:4}: {:18p} - {}",
-                            frame_nr,
-                            addr,
-                            if let Some(ref name) = name {
-                                name
-                            } else {
-                                "??"
-                            }
-                        )
-                    } else {
-                        emerglogln!(
-                            "{:4}:                 ?? - {}",
-                            frame_nr,
-                            if let Some(ref name) = name {
-                                name
-                            } else {
-                                "??"
-                            }
-                        )
-                    }
-                    if let Some(filename) = symbol.filename() {
-                        if let Some(linenr) = symbol.lineno() {
-                            emerglogln!(
-                                "                               at {}:{}",
-                                filename,
-                                linenr
-                            );
-                        }
-                    }
-                },
-            );
-        }
-        frame_nr += 1;
-
-        true // keep going to the next frame
-    };
-
-    if let Some(entry_point) = entry_point {
-        backtracer_core::trace_from(entry_point, trace_callback);
-    } else {
-        backtracer_core::trace(trace_callback);
-    }
-}
-
-#[cfg(not(kani))]
-static DID_PANIC: core::sync::atomic::AtomicBool = core::sync::atomic::AtomicBool::new(false);
-
-#[cfg(not(kani))]
-#[panic_handler]
-fn panic(info: &PanicInfo) -> ! {
-    let second_panic = DID_PANIC.swap(true, core::sync::atomic::Ordering::SeqCst);
-    if second_panic {
-        loop {}
-    }
-    emerglogln!("[error] {}", info);
-    if second_panic {
-        emerglogln!("we've had one, yes, but what about second panic?");
-    }
-
-    emerglogln!("starting backtrace...");
-
-    backtrace(!second_panic, None);
-
-    emerglogln!("unrecoverable, halting processor.");
-
-    if crate::is_test_mode() {
-        emerglogln!("!!! TEST MODE PANIC -- RESETTING");
-        //crate::arch::debug_shutdown(42);
-    }
-
-    loop {}
-}
-#[cfg(not(kani))]
-#[lang = "eh_personality"]
-pub extern "C" fn rust_eh_personality() {}
-=======
 use core::panic::PanicInfo;
 
 use addr2line::Context;
@@ -208,6 +55,7 @@
 }
 
 const MAX_FRAMES: usize = 100;
+#[cfg(not(kani))]
 pub fn backtrace(symbolize: bool, entry_point: Option<backtracer_core::EntryPoint>) {
     let mut frame_nr = 0;
     let trace_callback = |frame: &backtracer_core::Frame| {
@@ -277,7 +125,10 @@
     }
 }
 
+#[cfg(not(kani))]
 static DID_PANIC: core::sync::atomic::AtomicBool = core::sync::atomic::AtomicBool::new(false);
+
+#[cfg(not(kani))]
 #[panic_handler]
 fn panic(info: &PanicInfo) -> ! {
     disable();
@@ -304,6 +155,6 @@
     loop {}
 }
 
+#[cfg(not(kani))]
 #[lang = "eh_personality"]
-pub extern "C" fn rust_eh_personality() {}
->>>>>>> ba593815
+pub extern "C" fn rust_eh_personality() {}