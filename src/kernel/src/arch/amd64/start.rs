use alloc::vec::Vec;
use limine::{
    LimineBootInfoRequest, LimineEntryPointRequest, LimineFile, LimineFramebufferRequest,
    LimineKernelFileRequest, LimineMemoryMapEntryType, LimineMmapRequest, LimineModuleRequest,
    LiminePtr, LimineRsdpRequest,
};
<<<<<<< HEAD
=======

use x86_64::{PhysAddr, VirtAddr};
>>>>>>> 66b8f272

use crate::{
    initrd::BootModule,
    memory::{MemoryRegion, MemoryRegionKind, PhysAddr, VirtAddr},
    BootInfo,
};

struct LimineBootInfo {
    kernel: &'static LimineFile,
    maps: Vec<MemoryRegion>,
    modules: Vec<BootModule>,
    rsdp: Option<u64>,
}

pub enum BootInfoSystemTable {
    Rsdp,
    Efi,
}

impl BootInfo for LimineBootInfo {
    fn memory_regions(&self) -> &'static [MemoryRegion] {
        unsafe { core::intrinsics::transmute(&self.maps[..]) }
    }

    fn get_modules(&self) -> &'static [BootModule] {
        unsafe { core::intrinsics::transmute(&self.modules[..]) }
    }

    fn kernel_image_info(&self) -> (VirtAddr, usize) {
        (
            VirtAddr::new(self.kernel.base.as_ptr().unwrap() as u64),
            self.kernel.length as usize,
        )
    }

    fn get_system_table(&self, table: BootInfoSystemTable) -> VirtAddr {
        match table {
            BootInfoSystemTable::Rsdp => VirtAddr::new(self.rsdp.unwrap()),
            BootInfoSystemTable::Efi => todo!(),
        }
    }

    fn get_cmd_line(&self) -> &'static str {
        if let Some(cmd) = self.kernel.cmdline.as_ptr() {
            let ptr = cmd as *const u8;
            let slice = unsafe { core::slice::from_raw_parts(ptr, 0x1000) };
            let slice = &slice[0..slice.iter().position(|r| *r == 0).unwrap_or(0)];
            core::str::from_utf8(slice).unwrap()
        } else {
            ""
        }
    }
}

impl From<LimineMemoryMapEntryType> for MemoryRegionKind {
    fn from(st: LimineMemoryMapEntryType) -> Self {
        match st {
            LimineMemoryMapEntryType::Usable => MemoryRegionKind::UsableRam,
            LimineMemoryMapEntryType::KernelAndModules => MemoryRegionKind::BootloaderReserved,
            _ => MemoryRegionKind::Reserved,
        }
    }
}

const STACK_SIZE: usize = 4096 * 16;
#[repr(C, align(4096))]
struct P2Align12<T>(T);
static STACK: P2Align12<[u8; STACK_SIZE]> = P2Align12([0; STACK_SIZE]);

fn limine_entry() -> ! {
    unsafe {
        let efer = x86::msr::rdmsr(x86::msr::IA32_EFER);
        x86::msr::wrmsr(x86::msr::IA32_EFER, efer | (1 << 11));
        let cr4 = x86::controlregs::cr4();
        x86::controlregs::cr4_write(cr4 | x86::controlregs::Cr4::CR4_ENABLE_GLOBAL_PAGES);
        let cr0 = x86::controlregs::cr0();
        x86::controlregs::cr0_write(cr0 & !x86::controlregs::Cr0::CR0_WRITE_PROTECT);
    }

    LIMINE_BOOTINFO.get_response().get().unwrap();

    let mut boot_info = LimineBootInfo {
        kernel: unsafe {
            LIMINE_KERNEL
                .get_response()
                .get()
                .expect("no kernel info specified for kernel")
                .kernel_file
                .as_ptr()
                .unwrap()
                .as_ref()
                .unwrap()
        },
        maps: alloc::vec![],
        modules: alloc::vec![],
        rsdp: LIMINE_TABLE.get_response().get().map(|r| {
            r.address.as_ptr().unwrap() as u64 - 0xffff800000000000
        } /* TODO: MEGA HACK */),
    };

    boot_info.maps = LIMINE_MEM
        .get_response()
        .get()
        .expect("no memory map specified for kernel")
        .mmap()
        .unwrap()
        .iter()
        .map(|m| MemoryRegion {
            kind: m.typ.into(),
            start: PhysAddr::new(m.base),
            length: m.len as usize,
        })
        .collect();
    boot_info.modules = LIMINE_MOD
        .get_response()
        .get()
        .expect("no modules specified for kernel -- no way to start init")
        .modules()
        .expect("no modules specified for kernel -- no way to start init")
        .iter()
        .map(|m| BootModule {
            start: VirtAddr::new(m.base.as_ptr().unwrap() as u64),
            length: m.length as usize,
        })
        .collect();
    crate::kernel_main(&mut boot_info);
}

static LIMINE_BOOTINFO: LimineBootInfoRequest = LimineBootInfoRequest::new(0);
static LIMINE_ENTRY: LimineEntryPointRequest =
    LimineEntryPointRequest::new(0).entry(LiminePtr::new(limine_entry));
static LIMINE_FB: LimineFramebufferRequest = LimineFramebufferRequest::new(0);
static LIMINE_MOD: LimineModuleRequest = LimineModuleRequest::new(0);
static LIMINE_MEM: LimineMmapRequest = LimineMmapRequest::new(0);
static LIMINE_KERNEL: LimineKernelFileRequest = LimineKernelFileRequest::new(0);
static LIMINE_TABLE: LimineRsdpRequest = LimineRsdpRequest::new(0);

#[link_section = ".limine_reqs"]
#[used]
static F1: &'static LimineBootInfoRequest = &LIMINE_BOOTINFO;
#[link_section = ".limine_reqs"]
#[used]
static F2: &'static LimineEntryPointRequest = &LIMINE_ENTRY;
#[link_section = ".limine_reqs"]
#[used]
static F3: &'static LimineModuleRequest = &LIMINE_MOD;
#[link_section = ".limine_reqs"]
#[used]
static F4: &'static LimineMmapRequest = &LIMINE_MEM;
#[link_section = ".limine_reqs"]
#[used]
static F5: &'static LimineKernelFileRequest = &LIMINE_KERNEL;
#[link_section = ".limine_reqs"]
#[used]
static F6: &'static LimineFramebufferRequest = &LIMINE_FB;
#[link_section = ".limine_reqs"]
#[used]
static F7: &'static LimineRsdpRequest = &LIMINE_TABLE;
#[link_section = ".limine_reqs"]
#[used]
static FEND: u64 = 0;<|MERGE_RESOLUTION|>--- conflicted
+++ resolved
@@ -4,11 +4,6 @@
     LimineKernelFileRequest, LimineMemoryMapEntryType, LimineMmapRequest, LimineModuleRequest,
     LiminePtr, LimineRsdpRequest,
 };
-<<<<<<< HEAD
-=======
-
-use x86_64::{PhysAddr, VirtAddr};
->>>>>>> 66b8f272
 
 use crate::{
     initrd::BootModule,
