--- conflicted
+++ resolved
@@ -1,529 +1,523 @@
-use core::{
-    alloc::Layout,
-    ptr::null_mut,
-    sync::atomic::{AtomicBool, AtomicU64, Ordering},
-};
-
-<<<<<<< HEAD
-use crate::{once::Once, spinlock::Spinlock};
-use alloc::{boxed::Box, collections::VecDeque, vec::Vec};
-=======
-use crate::{
-    arch::interrupt::GENERIC_IPI_VECTOR,
-    interrupt::{self, Destination},
-    once::Once,
-    spinlock::Spinlock,
-};
-use alloc::{boxed::Box, collections::VecDeque, sync::Arc, vec::Vec};
-use x86_64::VirtAddr;
->>>>>>> 59c93dde
-
-use crate::{
-    arch::{self, processor::ArchProcessor},
-    image::TlsInfo,
-    memory::VirtAddr,
-    sched::{CPUTopoNode, CPUTopoType},
-    thread::{Priority, Thread, ThreadRef},
-};
-
-#[thread_local]
-static mut BOOT_KERNEL_STACK: *mut u8 = core::ptr::null_mut();
-
-#[thread_local]
-static mut CPU_ID: u32 = 0;
-
-#[thread_local]
-static mut CURRENT_PROCESSOR: *const Processor = null_mut();
-
-#[derive(Debug, Default)]
-pub struct ProcessorStats {
-    pub preempts: AtomicU64,
-    pub wakeups: AtomicU64,
-    pub steals: AtomicU64,
-    pub idle: AtomicU64,
-    pub non_idle: AtomicU64,
-    pub hardticks: AtomicU64,
-    pub switches: AtomicU64,
-}
-
-struct IpiTask {
-    outstanding: AtomicU64,
-    func: Box<dyn Fn() + Sync + Send>,
-}
-
-pub struct Processor {
-    pub arch: ArchProcessor,
-    pub sched: Spinlock<SchedulingQueues>,
-    running: AtomicBool,
-    topology_path: Once<Vec<(usize, bool)>>,
-    pub id: u32,
-    bsp_id: u32,
-    pub idle_thread: Once<ThreadRef>,
-    pub load: AtomicU64,
-    pub stats: ProcessorStats,
-    ipi_tasks: Spinlock<Vec<Arc<IpiTask>>>,
-}
-
-const NR_QUEUES: usize = 32;
-#[derive(Default)]
-pub struct SchedulingQueues {
-    pub queues: [VecDeque<ThreadRef>; NR_QUEUES],
-    pub last_chosen_priority: Option<Priority>,
-    exited: Vec<ThreadRef>,
-}
-
-impl SchedulingQueues {
-    pub fn reinsert_thread(&mut self, thread: ThreadRef) -> bool {
-        let queue_number = thread.queue_number::<NR_QUEUES>();
-        let needs_preempt = if let Some(ref last) = self.last_chosen_priority {
-            last < &thread.effective_priority()
-        } else {
-            false
-        };
-        self.queues[queue_number].push_back(thread);
-        needs_preempt
-    }
-
-    pub fn check_priority_change(&mut self, thread: &Thread) -> bool {
-        for i in 0..NR_QUEUES {
-            let queue = &mut self.queues[i];
-            for j in 0..queue.len() {
-                if queue[j].id() == thread.id() {
-                    let found = queue.remove(j).unwrap();
-                    return self.reinsert_thread(found);
-                }
-            }
-        }
-        false
-    }
-
-    pub fn get_min_non_empty(&self) -> usize {
-        for i in 0..NR_QUEUES {
-            if !self.queues[i].is_empty() {
-                return i;
-            }
-        }
-        NR_QUEUES
-    }
-
-    pub fn has_work(&self) -> bool {
-        self.get_min_non_empty() != NR_QUEUES || self.last_chosen_priority.is_some()
-    }
-
-    pub fn should_preempt(&self, pri: &Priority, eq: bool) -> bool {
-        let q = pri.queue_number::<NR_QUEUES>();
-        let m = self.get_min_non_empty();
-        let c = self
-            .last_chosen_priority
-            .as_ref()
-            .map_or(NR_QUEUES, |p| p.queue_number::<NR_QUEUES>());
-        if eq {
-            q <= m || q <= c
-        } else {
-            q < m || q < c
-        }
-    }
-
-    pub fn has_higher_priority(&self, pri: Option<&Priority>) -> bool {
-        let q = self.get_min_non_empty();
-        if let Some(pri) = pri {
-            let highest = Priority::from_queue_number::<NR_QUEUES>(q);
-            &highest > pri
-                || self
-                    .last_chosen_priority
-                    .as_ref()
-                    .map_or(false, |last| last > pri)
-        } else {
-            q < NR_QUEUES || self.last_chosen_priority.is_some()
-        }
-    }
-
-    pub fn choose_next(&mut self, for_self: bool) -> Option<ThreadRef> {
-        for queue in &mut self.queues {
-            if !queue.is_empty() {
-                let choice = queue.pop_front();
-                if for_self {
-                    self.last_chosen_priority = choice.as_ref().map(|c| c.effective_priority());
-                }
-                return choice;
-            }
-        }
-        if for_self {
-            self.last_chosen_priority = None;
-        }
-        None
-    }
-
-    pub fn push_exited(&mut self, th: ThreadRef) {
-        self.exited.push(th);
-    }
-
-    pub fn cleanup_exited(&mut self) {
-        self.exited.clear();
-    }
-}
-
-impl Processor {
-    pub fn new(id: u32, bsp_id: u32) -> Self {
-        Self {
-            arch: ArchProcessor::default(),
-            sched: Spinlock::new(Default::default()),
-            running: AtomicBool::new(false),
-            topology_path: Once::new(),
-            id,
-            bsp_id,
-            idle_thread: Once::new(),
-            load: AtomicU64::new(1),
-            stats: ProcessorStats::default(),
-            ipi_tasks: Spinlock::new(Vec::new()),
-        }
-    }
-
-    pub fn is_bsp(&self) -> bool {
-        self.id == self.bsp_id
-    }
-
-    pub fn bsp_id(&self) -> u32 {
-        self.bsp_id
-    }
-
-    pub fn current_priority(&self) -> Priority {
-        /* TODO: optimize this by just keeping track of it outside the sched? */
-        let sched = self.sched.lock();
-        let queue_pri = Priority::from_queue_number::<NR_QUEUES>(sched.get_min_non_empty());
-        if let Some(ref pri) = sched.last_chosen_priority {
-            core::cmp::max(queue_pri, pri.clone())
-        } else {
-            queue_pri
-        }
-    }
-
-    pub fn current_load(&self) -> u64 {
-        self.load.load(Ordering::SeqCst)
-    }
-
-    fn set_topology(&self, topo_path: Vec<(usize, bool)>) {
-        self.topology_path.call_once(|| topo_path);
-    }
-
-    fn set_running(&self) {
-        self.running
-            .store(true, core::sync::atomic::Ordering::SeqCst);
-    }
-
-    fn is_running(&self) -> bool {
-        self.running.load(Ordering::SeqCst)
-    }
-
-    pub fn set_idle_thread(&self, idle: ThreadRef) {
-        self.idle_thread.call_once(|| idle);
-    }
-
-    fn enqueue_ipi_task(&self, task: Arc<IpiTask>) {
-        task.outstanding.fetch_add(1, Ordering::SeqCst);
-        self.ipi_tasks.lock().push(task);
-    }
-
-    fn run_ipi_tasks(&self) {
-        let mut tasks = self.ipi_tasks.lock();
-        for task in tasks.drain(..) {
-            (task.func)();
-            task.outstanding.fetch_sub(1, Ordering::Release);
-        }
-    }
-}
-
-const MAX_CPU_ID: usize = 1024;
-
-pub fn current_processor() -> &'static Processor {
-    unsafe { CURRENT_PROCESSOR.as_ref() }.unwrap()
-}
-
-const INIT: Option<Box<Processor>> = None;
-static mut ALL_PROCESSORS: [Option<Box<Processor>>; MAX_CPU_ID + 1] = [INIT; MAX_CPU_ID + 1];
-
-pub fn get_processor(id: u32) -> &'static Processor {
-    unsafe { ALL_PROCESSORS[id as usize].as_ref().unwrap() }
-}
-
-#[inline]
-pub fn tls_ready() -> bool {
-    crate::arch::processor::tls_ready()
-}
-
-pub const KERNEL_STACK_SIZE: usize = 81920;
-
-const MIN_TLS_ALIGN: usize = 16;
-
-fn init_tls(tls_template: TlsInfo) -> VirtAddr {
-    let mut tls_size = tls_template.mem_size;
-    let alignment = tls_template.align;
-
-    let start_address_ptr = tls_template.start_addr.as_ptr();
-
-    // The rhs of the below expression essentially calculates the amount of padding
-    // we will have to introduce within the TLS region in order to achieve the desired
-    // alignment.
-    tls_size += (((!tls_size) + 1) - (start_address_ptr as usize)) & (alignment - 1);
-
-    let tls_align = core::cmp::max(alignment, MIN_TLS_ALIGN);
-    let full_tls_size = (core::mem::size_of::<*const u8>() + tls_size + tls_align + MIN_TLS_ALIGN
-        - 1)
-        & ((!MIN_TLS_ALIGN) + 1);
-
-    let layout =
-        Layout::from_size_align(full_tls_size, tls_align).expect("failed to unwrap TLS layout");
-
-    let tls = unsafe {
-        let tls = alloc::alloc::alloc_zeroed(layout);
-
-        core::ptr::copy_nonoverlapping(start_address_ptr, tls, tls_template.file_size);
-
-        tls
-    };
-    let tcb_base = VirtAddr::from_ptr(tls) + full_tls_size;
-
-    unsafe { *(tcb_base.as_mut_ptr()) = tcb_base.as_u64() };
-
-    tcb_base
-}
-
-pub fn init_cpu(tls_template: TlsInfo, bsp_id: u32) {
-    let tcb_base = init_tls(tls_template);
-    crate::arch::processor::init(tcb_base);
-    unsafe {
-        BOOT_KERNEL_STACK = 0xfffffff000001000u64 as *mut u8; //TODO: get this from bootloader config?
-        CPU_ID = bsp_id;
-        CURRENT_PROCESSOR = &**ALL_PROCESSORS[CPU_ID as usize].as_ref().unwrap();
-    }
-    let topo_path = arch::processor::get_topology();
-    current_processor().set_topology(topo_path);
-}
-
-static CPU_MAIN_BARRIER: AtomicBool = AtomicBool::new(false);
-pub fn secondary_entry(id: u32, tcb_base: VirtAddr, kernel_stack_base: *mut u8) -> ! {
-    crate::arch::processor::init(tcb_base);
-    arch::init_secondary();
-    unsafe {
-        BOOT_KERNEL_STACK = kernel_stack_base;
-        CPU_ID = id;
-        CURRENT_PROCESSOR = &**ALL_PROCESSORS[id as usize].as_ref().unwrap();
-    }
-    let topo_path = arch::processor::get_topology();
-    current_processor().set_topology(topo_path);
-    current_processor()
-        .running
-        .store(true, core::sync::atomic::Ordering::SeqCst);
-    while !CPU_MAIN_BARRIER.load(core::sync::atomic::Ordering::SeqCst) {}
-    crate::init_threading();
-}
-
-fn start_secondary_cpu(cpu: u32, tls_template: TlsInfo) {
-    if cpu == 0 {
-        panic!("TODO: we currently assume the bootstrap processor gets ID 0");
-    }
-    let tcb_base = init_tls(tls_template);
-    /* TODO: dedicated kernel stack allocator, with guard page support */
-    let kernel_stack = unsafe {
-        let layout = Layout::from_size_align(KERNEL_STACK_SIZE, 16).unwrap();
-        alloc::alloc::alloc_zeroed(layout)
-    };
-
-    //logln!("poking cpu {} {:?} {:?}", cpu, tcb_base, kernel_stack);
-    unsafe {
-        crate::arch::poke_cpu(cpu, tcb_base, kernel_stack);
-    }
-}
-
-pub fn boot_all_secondaries(tls_template: TlsInfo) {
-    for p in unsafe { &ALL_PROCESSORS }.iter().flatten() {
-        if !p.running.load(core::sync::atomic::Ordering::SeqCst) {
-            start_secondary_cpu(p.id, tls_template);
-        }
-        while !p.running.load(core::sync::atomic::Ordering::SeqCst) {
-            core::hint::spin_loop();
-        }
-    }
-
-    let mut cpu_topo_root = CPUTopoNode::new(CPUTopoType::System);
-    for p in unsafe { &ALL_PROCESSORS }.iter().flatten() {
-        let topo_path = p.topology_path.wait();
-        cpu_topo_root.set_cpu(p.id);
-        let mut level = &mut cpu_topo_root;
-        for (path, is_thread) in topo_path {
-            let mut child = level.child_mut(*path);
-            if child.is_none() {
-                let ty = if *is_thread {
-                    CPUTopoType::Thread
-                } else {
-                    CPUTopoType::Cache
-                };
-                level.add_child(*path, CPUTopoNode::new(ty));
-                child = level.child_mut(*path);
-            }
-
-            let child = child.unwrap();
-
-            child.set_cpu(p.id);
-
-            let next = level.child_mut(*path);
-            level = next.unwrap();
-        }
-    }
-    crate::sched::set_cpu_topology(cpu_topo_root);
-    crate::memory::finish_setup();
-    CPU_MAIN_BARRIER.store(true, core::sync::atomic::Ordering::SeqCst);
-}
-
-pub fn register(id: u32, bsp_id: u32) {
-    if id as usize >= unsafe { &ALL_PROCESSORS }.len() {
-        unimplemented!("processor ID too large");
-    }
-
-    unsafe {
-        ALL_PROCESSORS[id as usize] = Some(Box::new(Processor::new(id, bsp_id)));
-        if id == bsp_id {
-            ALL_PROCESSORS[id as usize].as_ref().unwrap().set_running();
-        }
-    }
-}
-
-fn enqueue_ipi_task_many(incl_self: bool, task: &Arc<IpiTask>) {
-    let current = current_processor();
-    for p in unsafe { &ALL_PROCESSORS }.iter().flatten() {
-        if p.id != current.id || incl_self {
-            p.enqueue_ipi_task(task.clone());
-        }
-    }
-}
-
-/// Run a closure on some set of CPUs, waiting for all invocations to complete.
-pub fn ipi_exec(target: Destination, f: Box<dyn Fn() + Send + Sync>) {
-    let task = Arc::new(IpiTask {
-        outstanding: AtomicU64::new(0),
-        func: f,
-    });
-
-    // We need to disable interrupts to prevent our current CPU from changing until we've submitted the IPIs.
-    let int_state = interrupt::disable();
-    let current = current_processor();
-    match target {
-        // Lowest priority doesn't really make sense in IPIs, so we just pretend it goes to BSP.
-        Destination::Bsp | Destination::LowestPriority => {
-            get_processor(current.bsp_id()).enqueue_ipi_task(task.clone());
-        }
-        Destination::Single(id) => {
-            let proc = get_processor(id);
-            if !proc.is_running() {
-                logln!("tried to send IPI to non-running CPU");
-                interrupt::set(int_state);
-                return;
-            }
-            if proc.id == current.id {
-                // We are the only recipients, so just run the closure.
-                (task.func)();
-                interrupt::set(int_state);
-                return;
-            }
-            proc.enqueue_ipi_task(task.clone());
-        }
-        Destination::AllButSelf => enqueue_ipi_task_many(false, &task),
-        Destination::All => enqueue_ipi_task_many(true, &task),
-    }
-
-    // No point using the IPI hardware to send ourselves a message, so just run it manually if current CPU is included.
-    let (target, target_self) = match target {
-        Destination::All => (Destination::AllButSelf, true),
-        x => (x, false),
-    };
-    arch::send_ipi(target, GENERIC_IPI_VECTOR);
-
-    if target_self {
-        current.run_ipi_tasks();
-    }
-
-    // We can take interrupts while we wait for other CPUs to execute.
-    interrupt::set(int_state);
-
-    while task.outstanding.load(Ordering::SeqCst) != 0 {
-        // If interrupts are disabled, we could deadlock if another CPU asks to run IPIs on us. So check if we have
-        // outstanding tasks while we wait.
-        if !int_state {
-            current.run_ipi_tasks();
-        }
-        core::hint::spin_loop();
-    }
-    core::sync::atomic::fence(Ordering::SeqCst);
-}
-
-pub fn generic_ipi_handler() {
-    let current = current_processor();
-    current.run_ipi_tasks();
-    core::sync::atomic::fence(Ordering::SeqCst);
-}
-
-#[cfg(test)]
-mod test {
-    use core::sync::atomic::{AtomicUsize, Ordering};
-
-    use alloc::{boxed::Box, sync::Arc};
-    use twizzler_kernel_macros::kernel_test;
-
-    use crate::interrupt::Destination;
-
-    use super::ALL_PROCESSORS;
-
-    #[kernel_test]
-    fn ipi_test() {
-        let nr_cpus = unsafe { &ALL_PROCESSORS }.iter().flatten().count();
-        let counter = Arc::new(AtomicUsize::new(0));
-        let counter2 = counter.clone();
-        super::ipi_exec(
-            Destination::All,
-            Box::new(move || {
-                counter2.fetch_add(1, Ordering::SeqCst);
-            }),
-        );
-        assert_eq!(nr_cpus, counter.load(Ordering::SeqCst));
-
-        let counter = Arc::new(AtomicUsize::new(0));
-        let counter2 = counter.clone();
-        super::ipi_exec(
-            Destination::AllButSelf,
-            Box::new(move || {
-                counter2.fetch_add(1, Ordering::SeqCst);
-            }),
-        );
-        assert_eq!(nr_cpus, counter.load(Ordering::SeqCst) + 1);
-
-        let counter = Arc::new(AtomicUsize::new(0));
-        let counter2 = counter.clone();
-        super::ipi_exec(
-            Destination::Bsp,
-            Box::new(move || {
-                counter2.fetch_add(1, Ordering::SeqCst);
-            }),
-        );
-        assert_eq!(1, counter.load(Ordering::SeqCst));
-
-        let counter = Arc::new(AtomicUsize::new(0));
-        let counter2 = counter.clone();
-        super::ipi_exec(
-            Destination::Single(0),
-            Box::new(move || {
-                counter2.fetch_add(1, Ordering::SeqCst);
-            }),
-        );
-        assert_eq!(1, counter.load(Ordering::SeqCst));
-
-        let counter = Arc::new(AtomicUsize::new(0));
-        let counter2 = counter.clone();
-        super::ipi_exec(
-            Destination::LowestPriority,
-            Box::new(move || {
-                counter2.fetch_add(1, Ordering::SeqCst);
-            }),
-        );
-        assert_eq!(1, counter.load(Ordering::SeqCst));
-    }
-}
+use core::{
+    alloc::Layout,
+    ptr::null_mut,
+    sync::atomic::{AtomicBool, AtomicU64, Ordering},
+};
+
+use crate::{
+    arch::interrupt::GENERIC_IPI_VECTOR,
+    interrupt::{self, Destination},
+    once::Once,
+    spinlock::Spinlock,
+};
+use alloc::{boxed::Box, collections::VecDeque, sync::Arc, vec::Vec};
+
+use crate::{
+    arch::{self, processor::ArchProcessor},
+    image::TlsInfo,
+    memory::VirtAddr,
+    sched::{CPUTopoNode, CPUTopoType},
+    thread::{Priority, Thread, ThreadRef},
+};
+
+#[thread_local]
+static mut BOOT_KERNEL_STACK: *mut u8 = core::ptr::null_mut();
+
+#[thread_local]
+static mut CPU_ID: u32 = 0;
+
+#[thread_local]
+static mut CURRENT_PROCESSOR: *const Processor = null_mut();
+
+#[derive(Debug, Default)]
+pub struct ProcessorStats {
+    pub preempts: AtomicU64,
+    pub wakeups: AtomicU64,
+    pub steals: AtomicU64,
+    pub idle: AtomicU64,
+    pub non_idle: AtomicU64,
+    pub hardticks: AtomicU64,
+    pub switches: AtomicU64,
+}
+
+struct IpiTask {
+    outstanding: AtomicU64,
+    func: Box<dyn Fn() + Sync + Send>,
+}
+
+pub struct Processor {
+    pub arch: ArchProcessor,
+    pub sched: Spinlock<SchedulingQueues>,
+    running: AtomicBool,
+    topology_path: Once<Vec<(usize, bool)>>,
+    pub id: u32,
+    bsp_id: u32,
+    pub idle_thread: Once<ThreadRef>,
+    pub load: AtomicU64,
+    pub stats: ProcessorStats,
+    ipi_tasks: Spinlock<Vec<Arc<IpiTask>>>,
+}
+
+const NR_QUEUES: usize = 32;
+#[derive(Default)]
+pub struct SchedulingQueues {
+    pub queues: [VecDeque<ThreadRef>; NR_QUEUES],
+    pub last_chosen_priority: Option<Priority>,
+    exited: Vec<ThreadRef>,
+}
+
+impl SchedulingQueues {
+    pub fn reinsert_thread(&mut self, thread: ThreadRef) -> bool {
+        let queue_number = thread.queue_number::<NR_QUEUES>();
+        let needs_preempt = if let Some(ref last) = self.last_chosen_priority {
+            last < &thread.effective_priority()
+        } else {
+            false
+        };
+        self.queues[queue_number].push_back(thread);
+        needs_preempt
+    }
+
+    pub fn check_priority_change(&mut self, thread: &Thread) -> bool {
+        for i in 0..NR_QUEUES {
+            let queue = &mut self.queues[i];
+            for j in 0..queue.len() {
+                if queue[j].id() == thread.id() {
+                    let found = queue.remove(j).unwrap();
+                    return self.reinsert_thread(found);
+                }
+            }
+        }
+        false
+    }
+
+    pub fn get_min_non_empty(&self) -> usize {
+        for i in 0..NR_QUEUES {
+            if !self.queues[i].is_empty() {
+                return i;
+            }
+        }
+        NR_QUEUES
+    }
+
+    pub fn has_work(&self) -> bool {
+        self.get_min_non_empty() != NR_QUEUES || self.last_chosen_priority.is_some()
+    }
+
+    pub fn should_preempt(&self, pri: &Priority, eq: bool) -> bool {
+        let q = pri.queue_number::<NR_QUEUES>();
+        let m = self.get_min_non_empty();
+        let c = self
+            .last_chosen_priority
+            .as_ref()
+            .map_or(NR_QUEUES, |p| p.queue_number::<NR_QUEUES>());
+        if eq {
+            q <= m || q <= c
+        } else {
+            q < m || q < c
+        }
+    }
+
+    pub fn has_higher_priority(&self, pri: Option<&Priority>) -> bool {
+        let q = self.get_min_non_empty();
+        if let Some(pri) = pri {
+            let highest = Priority::from_queue_number::<NR_QUEUES>(q);
+            &highest > pri
+                || self
+                    .last_chosen_priority
+                    .as_ref()
+                    .map_or(false, |last| last > pri)
+        } else {
+            q < NR_QUEUES || self.last_chosen_priority.is_some()
+        }
+    }
+
+    pub fn choose_next(&mut self, for_self: bool) -> Option<ThreadRef> {
+        for queue in &mut self.queues {
+            if !queue.is_empty() {
+                let choice = queue.pop_front();
+                if for_self {
+                    self.last_chosen_priority = choice.as_ref().map(|c| c.effective_priority());
+                }
+                return choice;
+            }
+        }
+        if for_self {
+            self.last_chosen_priority = None;
+        }
+        None
+    }
+
+    pub fn push_exited(&mut self, th: ThreadRef) {
+        self.exited.push(th);
+    }
+
+    pub fn cleanup_exited(&mut self) {
+        self.exited.clear();
+    }
+}
+
+impl Processor {
+    pub fn new(id: u32, bsp_id: u32) -> Self {
+        Self {
+            arch: ArchProcessor::default(),
+            sched: Spinlock::new(Default::default()),
+            running: AtomicBool::new(false),
+            topology_path: Once::new(),
+            id,
+            bsp_id,
+            idle_thread: Once::new(),
+            load: AtomicU64::new(1),
+            stats: ProcessorStats::default(),
+            ipi_tasks: Spinlock::new(Vec::new()),
+        }
+    }
+
+    pub fn is_bsp(&self) -> bool {
+        self.id == self.bsp_id
+    }
+
+    pub fn bsp_id(&self) -> u32 {
+        self.bsp_id
+    }
+
+    pub fn current_priority(&self) -> Priority {
+        /* TODO: optimize this by just keeping track of it outside the sched? */
+        let sched = self.sched.lock();
+        let queue_pri = Priority::from_queue_number::<NR_QUEUES>(sched.get_min_non_empty());
+        if let Some(ref pri) = sched.last_chosen_priority {
+            core::cmp::max(queue_pri, pri.clone())
+        } else {
+            queue_pri
+        }
+    }
+
+    pub fn current_load(&self) -> u64 {
+        self.load.load(Ordering::SeqCst)
+    }
+
+    fn set_topology(&self, topo_path: Vec<(usize, bool)>) {
+        self.topology_path.call_once(|| topo_path);
+    }
+
+    fn set_running(&self) {
+        self.running
+            .store(true, core::sync::atomic::Ordering::SeqCst);
+    }
+
+    fn is_running(&self) -> bool {
+        self.running.load(Ordering::SeqCst)
+    }
+
+    pub fn set_idle_thread(&self, idle: ThreadRef) {
+        self.idle_thread.call_once(|| idle);
+    }
+
+    fn enqueue_ipi_task(&self, task: Arc<IpiTask>) {
+        task.outstanding.fetch_add(1, Ordering::SeqCst);
+        self.ipi_tasks.lock().push(task);
+    }
+
+    fn run_ipi_tasks(&self) {
+        let mut tasks = self.ipi_tasks.lock();
+        for task in tasks.drain(..) {
+            (task.func)();
+            task.outstanding.fetch_sub(1, Ordering::Release);
+        }
+    }
+}
+
+const MAX_CPU_ID: usize = 1024;
+
+pub fn current_processor() -> &'static Processor {
+    unsafe { CURRENT_PROCESSOR.as_ref() }.unwrap()
+}
+
+const INIT: Option<Box<Processor>> = None;
+static mut ALL_PROCESSORS: [Option<Box<Processor>>; MAX_CPU_ID + 1] = [INIT; MAX_CPU_ID + 1];
+
+pub fn get_processor(id: u32) -> &'static Processor {
+    unsafe { ALL_PROCESSORS[id as usize].as_ref().unwrap() }
+}
+
+#[inline]
+pub fn tls_ready() -> bool {
+    crate::arch::processor::tls_ready()
+}
+
+pub const KERNEL_STACK_SIZE: usize = 81920;
+
+const MIN_TLS_ALIGN: usize = 16;
+
+fn init_tls(tls_template: TlsInfo) -> VirtAddr {
+    let mut tls_size = tls_template.mem_size;
+    let alignment = tls_template.align;
+
+    let start_address_ptr = tls_template.start_addr.as_ptr();
+
+    // The rhs of the below expression essentially calculates the amount of padding
+    // we will have to introduce within the TLS region in order to achieve the desired
+    // alignment.
+    tls_size += (((!tls_size) + 1) - (start_address_ptr as usize)) & (alignment - 1);
+
+    let tls_align = core::cmp::max(alignment, MIN_TLS_ALIGN);
+    let full_tls_size = (core::mem::size_of::<*const u8>() + tls_size + tls_align + MIN_TLS_ALIGN
+        - 1)
+        & ((!MIN_TLS_ALIGN) + 1);
+
+    let layout =
+        Layout::from_size_align(full_tls_size, tls_align).expect("failed to unwrap TLS layout");
+
+    let tls = unsafe {
+        let tls = alloc::alloc::alloc_zeroed(layout);
+
+        core::ptr::copy_nonoverlapping(start_address_ptr, tls, tls_template.file_size);
+
+        tls
+    };
+    let tcb_base = VirtAddr::from_ptr(tls) + full_tls_size;
+
+    unsafe { *(tcb_base.as_mut_ptr()) = tcb_base.as_u64() };
+
+    tcb_base
+}
+
+pub fn init_cpu(tls_template: TlsInfo, bsp_id: u32) {
+    let tcb_base = init_tls(tls_template);
+    crate::arch::processor::init(tcb_base);
+    unsafe {
+        BOOT_KERNEL_STACK = 0xfffffff000001000u64 as *mut u8; //TODO: get this from bootloader config?
+        CPU_ID = bsp_id;
+        CURRENT_PROCESSOR = &**ALL_PROCESSORS[CPU_ID as usize].as_ref().unwrap();
+    }
+    let topo_path = arch::processor::get_topology();
+    current_processor().set_topology(topo_path);
+}
+
+static CPU_MAIN_BARRIER: AtomicBool = AtomicBool::new(false);
+pub fn secondary_entry(id: u32, tcb_base: VirtAddr, kernel_stack_base: *mut u8) -> ! {
+    crate::arch::processor::init(tcb_base);
+    arch::init_secondary();
+    unsafe {
+        BOOT_KERNEL_STACK = kernel_stack_base;
+        CPU_ID = id;
+        CURRENT_PROCESSOR = &**ALL_PROCESSORS[id as usize].as_ref().unwrap();
+    }
+    let topo_path = arch::processor::get_topology();
+    current_processor().set_topology(topo_path);
+    current_processor()
+        .running
+        .store(true, core::sync::atomic::Ordering::SeqCst);
+    while !CPU_MAIN_BARRIER.load(core::sync::atomic::Ordering::SeqCst) {}
+    crate::init_threading();
+}
+
+fn start_secondary_cpu(cpu: u32, tls_template: TlsInfo) {
+    if cpu == 0 {
+        panic!("TODO: we currently assume the bootstrap processor gets ID 0");
+    }
+    let tcb_base = init_tls(tls_template);
+    /* TODO: dedicated kernel stack allocator, with guard page support */
+    let kernel_stack = unsafe {
+        let layout = Layout::from_size_align(KERNEL_STACK_SIZE, 16).unwrap();
+        alloc::alloc::alloc_zeroed(layout)
+    };
+
+    //logln!("poking cpu {} {:?} {:?}", cpu, tcb_base, kernel_stack);
+    unsafe {
+        crate::arch::poke_cpu(cpu, tcb_base, kernel_stack);
+    }
+}
+
+pub fn boot_all_secondaries(tls_template: TlsInfo) {
+    for p in unsafe { &ALL_PROCESSORS }.iter().flatten() {
+        if !p.running.load(core::sync::atomic::Ordering::SeqCst) {
+            start_secondary_cpu(p.id, tls_template);
+        }
+        while !p.running.load(core::sync::atomic::Ordering::SeqCst) {
+            core::hint::spin_loop();
+        }
+    }
+
+    let mut cpu_topo_root = CPUTopoNode::new(CPUTopoType::System);
+    for p in unsafe { &ALL_PROCESSORS }.iter().flatten() {
+        let topo_path = p.topology_path.wait();
+        cpu_topo_root.set_cpu(p.id);
+        let mut level = &mut cpu_topo_root;
+        for (path, is_thread) in topo_path {
+            let mut child = level.child_mut(*path);
+            if child.is_none() {
+                let ty = if *is_thread {
+                    CPUTopoType::Thread
+                } else {
+                    CPUTopoType::Cache
+                };
+                level.add_child(*path, CPUTopoNode::new(ty));
+                child = level.child_mut(*path);
+            }
+
+            let child = child.unwrap();
+
+            child.set_cpu(p.id);
+
+            let next = level.child_mut(*path);
+            level = next.unwrap();
+        }
+    }
+    crate::sched::set_cpu_topology(cpu_topo_root);
+    crate::memory::finish_setup();
+    CPU_MAIN_BARRIER.store(true, core::sync::atomic::Ordering::SeqCst);
+}
+
+pub fn register(id: u32, bsp_id: u32) {
+    if id as usize >= unsafe { &ALL_PROCESSORS }.len() {
+        unimplemented!("processor ID too large");
+    }
+
+    unsafe {
+        ALL_PROCESSORS[id as usize] = Some(Box::new(Processor::new(id, bsp_id)));
+        if id == bsp_id {
+            ALL_PROCESSORS[id as usize].as_ref().unwrap().set_running();
+        }
+    }
+}
+
+fn enqueue_ipi_task_many(incl_self: bool, task: &Arc<IpiTask>) {
+    let current = current_processor();
+    for p in unsafe { &ALL_PROCESSORS }.iter().flatten() {
+        if p.id != current.id || incl_self {
+            p.enqueue_ipi_task(task.clone());
+        }
+    }
+}
+
+/// Run a closure on some set of CPUs, waiting for all invocations to complete.
+pub fn ipi_exec(target: Destination, f: Box<dyn Fn() + Send + Sync>) {
+    let task = Arc::new(IpiTask {
+        outstanding: AtomicU64::new(0),
+        func: f,
+    });
+
+    // We need to disable interrupts to prevent our current CPU from changing until we've submitted the IPIs.
+    let int_state = interrupt::disable();
+    let current = current_processor();
+    match target {
+        // Lowest priority doesn't really make sense in IPIs, so we just pretend it goes to BSP.
+        Destination::Bsp | Destination::LowestPriority => {
+            get_processor(current.bsp_id()).enqueue_ipi_task(task.clone());
+        }
+        Destination::Single(id) => {
+            let proc = get_processor(id);
+            if !proc.is_running() {
+                logln!("tried to send IPI to non-running CPU");
+                interrupt::set(int_state);
+                return;
+            }
+            if proc.id == current.id {
+                // We are the only recipients, so just run the closure.
+                (task.func)();
+                interrupt::set(int_state);
+                return;
+            }
+            proc.enqueue_ipi_task(task.clone());
+        }
+        Destination::AllButSelf => enqueue_ipi_task_many(false, &task),
+        Destination::All => enqueue_ipi_task_many(true, &task),
+    }
+
+    // No point using the IPI hardware to send ourselves a message, so just run it manually if current CPU is included.
+    let (target, target_self) = match target {
+        Destination::All => (Destination::AllButSelf, true),
+        x => (x, false),
+    };
+    arch::send_ipi(target, GENERIC_IPI_VECTOR);
+
+    if target_self {
+        current.run_ipi_tasks();
+    }
+
+    // We can take interrupts while we wait for other CPUs to execute.
+    interrupt::set(int_state);
+
+    while task.outstanding.load(Ordering::SeqCst) != 0 {
+        // If interrupts are disabled, we could deadlock if another CPU asks to run IPIs on us. So check if we have
+        // outstanding tasks while we wait.
+        if !int_state {
+            current.run_ipi_tasks();
+        }
+        core::hint::spin_loop();
+    }
+    core::sync::atomic::fence(Ordering::SeqCst);
+}
+
+pub fn generic_ipi_handler() {
+    let current = current_processor();
+    current.run_ipi_tasks();
+    core::sync::atomic::fence(Ordering::SeqCst);
+}
+
+#[cfg(test)]
+mod test {
+    use core::sync::atomic::{AtomicUsize, Ordering};
+
+    use alloc::{boxed::Box, sync::Arc};
+    use twizzler_kernel_macros::kernel_test;
+
+    use crate::interrupt::Destination;
+
+    use super::ALL_PROCESSORS;
+
+    #[kernel_test]
+    fn ipi_test() {
+        let nr_cpus = unsafe { &ALL_PROCESSORS }.iter().flatten().count();
+        let counter = Arc::new(AtomicUsize::new(0));
+        let counter2 = counter.clone();
+        super::ipi_exec(
+            Destination::All,
+            Box::new(move || {
+                counter2.fetch_add(1, Ordering::SeqCst);
+            }),
+        );
+        assert_eq!(nr_cpus, counter.load(Ordering::SeqCst));
+
+        let counter = Arc::new(AtomicUsize::new(0));
+        let counter2 = counter.clone();
+        super::ipi_exec(
+            Destination::AllButSelf,
+            Box::new(move || {
+                counter2.fetch_add(1, Ordering::SeqCst);
+            }),
+        );
+        assert_eq!(nr_cpus, counter.load(Ordering::SeqCst) + 1);
+
+        let counter = Arc::new(AtomicUsize::new(0));
+        let counter2 = counter.clone();
+        super::ipi_exec(
+            Destination::Bsp,
+            Box::new(move || {
+                counter2.fetch_add(1, Ordering::SeqCst);
+            }),
+        );
+        assert_eq!(1, counter.load(Ordering::SeqCst));
+
+        let counter = Arc::new(AtomicUsize::new(0));
+        let counter2 = counter.clone();
+        super::ipi_exec(
+            Destination::Single(0),
+            Box::new(move || {
+                counter2.fetch_add(1, Ordering::SeqCst);
+            }),
+        );
+        assert_eq!(1, counter.load(Ordering::SeqCst));
+
+        let counter = Arc::new(AtomicUsize::new(0));
+        let counter2 = counter.clone();
+        super::ipi_exec(
+            Destination::LowestPriority,
+            Box::new(move || {
+                counter2.fetch_add(1, Ordering::SeqCst);
+            }),
+        );
+        assert_eq!(1, counter.load(Ordering::SeqCst));
+    }
+}