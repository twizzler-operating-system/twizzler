--- conflicted
+++ resolved
@@ -2,7 +2,7 @@
 
 use twizzler_abi::object::{ObjID, Protections};
 use twizzler_rt_abi::error::{NamingError, ObjectError};
-use twizzler_security::{Cap, CtxMapItemType, PermsInfo, SecCtxBase};
+use twizzler_security::{Cap, CtxMapItemType, SecCtxBase};
 
 use crate::{
     memory::context::{
@@ -48,8 +48,6 @@
 /// The kernel gets a special, reserved sctx ID.
 pub const KERNEL_SCTX: ObjID = ObjID::new(0);
 
-<<<<<<< HEAD
-=======
 /// Information about protections for a given object within a context.
 #[derive(Clone, Copy)]
 pub struct PermsInfo {
@@ -58,7 +56,6 @@
     pub restrict: Protections,
 }
 
->>>>>>> 33d4df2d
 /// Information about how we want to access an object for perms checking.
 #[derive(Clone, Copy)]
 pub struct AccessInfo {
@@ -101,7 +98,7 @@
 
         // TODO: i have no idea how to get the verifying key from the id
         // let x = _id.raw();
-        
+
         // TODO need to map in the verifying key to verify the signature
 
         for entry in results {
