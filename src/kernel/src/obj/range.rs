use alloc::{sync::Arc, vec::Vec};
use core::fmt::Display;

use nonoverlapping_interval_tree::{IntervalValue, NonOverlappingIntervalTree};

<<<<<<< HEAD
//
// KANI TODO
//

use crate::mutex::Mutex;


//Includes Inline assembly in the dependencies. Not supported by kani
//TODO: Currently runs out of memory :(
#[cfg(kani)]
mod page_range_tree_verification{
    use core::arch::x86_64::CpuidResult;

    use crate::memory::PhysAddr;
    use crate::memory::VirtAddr;
    use crate::obj::PageNumber;

    use super::PageRangeTree;
    use super::Page;
    use twizzler_abi::device::CacheType;

    #[cfg(kani)]
    pub fn stub_cpu_count(_: u32, _: u32)->CpuidResult{
        return CpuidResult { 
            eax: kani::any_where(|x| *x < 10), 
            ebx:  kani::any_where(|x| *x < 10), 
            ecx:  kani::any_where(|x| *x < 10), 
            edx:  kani::any_where(|x| *x < 10) 
        }
    }

    // #[cfg(kani)]
    // #[kani::stub(core::arch::x86_64::__cpuid_count, stub_cpu_count)]
    // #[kani::proof]
    // pub fn fixme_split_into_three(){ //Fixme makes Kani ignore this test for now.
    //     let mut tree = PageRangeTree::new();

    //     let addr1 = VirtAddr::new(kani::any());
    //     let pn = PageNumber::from_address( addr1.unwrap());

    //     let page = get_page();
    //     tree.add_page(pn, page);

    //     let addr2 = VirtAddr::new(kani::any());
    //     let pn_split = PageNumber::from_address(addr2.unwrap());
    //     let discard = kani::any();
        
    //     tree.split_into_three(pn_split, discard);

    //     //What are our invariants
    //     // tree.get(pn)
        
    // }


    //handle page enums
    pub fn get_page() -> Page{
        // let pa = PhysAddr::new(kani::any()) ;

        
        let pa = PhysAddr::new(kani::any_where(|x| *x < 10));
        //Note: kany is not generating a random
        //value here, it will evaluate the different
        //match states equally.

        let cache_type = match kani::any(){
            0 => CacheType::MemoryMappedIO,
            1 => CacheType::Uncacheable,
            2 => CacheType::WriteBack,
            3 => CacheType::WriteCombining,
            _ => CacheType::WriteThrough,
        };

        match kani::any(){
            0 => Page::new(),
            _ => Page::new_wired(pa.unwrap(), cache_type)
        }
    }

}


=======
>>>>>>> ba593815
use super::{
    pages::{Page, PageRef},
    pagevec::{PageVec, PageVecRef},
    PageNumber,
};
use crate::mutex::Mutex;

pub struct PageRange {
    pub start: PageNumber,
    pub length: usize,
    pub offset: usize,
    pv: PageVecRef,
}

impl PageRange {
    fn new(start: PageNumber) -> Self {
        Self {
            start,
            length: 0,
            offset: 0,
            pv: Arc::new(Mutex::new(PageVec::new())),
        }
    }

    pub fn new_from(&self, new_start: PageNumber, new_offset: usize, new_length: usize) -> Self {
        Self {
            start: new_start,
            length: new_length,
            offset: new_offset,
            pv: self.pv.clone(),
        }
    }

    fn get_page(&self, pn: PageNumber) -> PageRef {
        assert!(pn >= self.start);
        let off = pn - self.start;
        self.pv.lock().get_page(self.offset + off)
    }

    fn add_page(&self, pn: PageNumber, page: Page) {
        assert!(pn >= self.start);
        assert!(pn < self.start.offset(self.length));
        let off = pn - self.start;
        self.pv.lock().add_page(self.offset + off, page);
    }

    pub fn pv_ref_count(&self) -> usize {
        Arc::strong_count(&self.pv)
    }

    pub fn is_shared(&self) -> bool {
        self.pv_ref_count() > 1
    }

    pub fn gc_pagevec(&mut self) {
        if self.is_shared() {
            // TODO: maybe we can do something smarter here, but it may be dangerous. In particular,
            // we should study what pagevecs actually look like in a long-running system
            // and decide what to do based on that. Of course, if we want to be able to
            // do anything here, we'll either need to promote pagevecs to non-shared
            // or we will need to track more page info.
            return;
        }

        let mut pv = self.pv.lock();
        pv.truncate_and_drain(self.offset, self.length);
        self.offset = 0;
    }

    pub fn split_at(&self, pn: PageNumber) -> (Option<PageRange>, PageRange, Option<PageRange>) {
        assert!(pn >= self.start);
        assert!(pn < self.start.offset(self.length));

        let r1 = if pn > self.start {
            let diff = pn - self.start;
            Some(self.new_from(self.start, self.offset, diff))
        } else {
            None
        };

        let r3 = if pn < self.start.offset(self.length - 1) {
            let off = pn.offset(1) - self.start;
            Some(self.new_from(
                pn.offset(1),
                self.offset + off,
                self.start.offset(self.length - 1) - pn,
            ))
        } else {
            None
        };

        let r2 = self.new_from(pn, self.offset + (pn - self.start), 1);

        (r1, r2, r3)
    }

    pub fn copy_pv(&mut self) {
        let new_pv = PageVec::new();
        self.pv = Arc::new(Mutex::new(new_pv));
    }

    pub fn range(&self) -> core::ops::Range<PageNumber> {
        self.start..self.start.offset(self.length)
    }
}

impl Display for PageRange {
    fn fmt(&self, f: &mut core::fmt::Formatter<'_>) -> core::fmt::Result {
        write!(
            f,
            "{{{}, {}, {}}} -> {} {}",
            self.start,
            self.length,
            self.offset,
            if self.is_shared() { "s" } else { "p" },
            self.pv.lock().show_part(self)
        )
    }
}

#[derive(Default)]
pub struct PageRangeTree {
    tree: NonOverlappingIntervalTree<PageNumber, PageRange>,
}

impl PageRangeTree {
    pub fn new() -> Self {
        Self {
            tree: NonOverlappingIntervalTree::new(),
        }
    }

    pub fn get(&self, pn: PageNumber) -> Option<&PageRange> {
        self.tree.get(&pn)
    }

    pub fn get_mut(&mut self, pn: PageNumber) -> Option<&mut PageRange> {
        self.tree.get_mut(&pn)
    }

    pub fn remove(&mut self, pn: &PageNumber) -> Option<PageRange> {
        self.tree.remove(pn)
    }

    fn split_into_three(&mut self, pn: PageNumber, discard: bool) {
        let Some(range) = self.tree.remove(&pn) else {
            return;
        };
        let (r1, mut r2, r3) = range.split_at(pn);
        /* r2 is always the one we want */
        let pv = if discard {
            PageVec::new()
        } else {
            r2.pv.lock().clone_pages_limited(r2.offset, r2.length)
        };

        r2.pv = Arc::new(Mutex::new(pv));
        r2.offset = 0;

        if let Some(r1) = r1 {
            let res = self.insert_replace(r1.range(), r1);
            assert_eq!(res.len(), 0);
        }

        let res = self.insert_replace(r2.range(), r2);
        assert_eq!(res.len(), 0);

        if let Some(r3) = r3 {
            let res = self.insert_replace(r3.range(), r3);
            assert_eq!(res.len(), 0);
        }
    }

    fn do_get_page(&self, pn: PageNumber) -> Option<(PageRef, bool)> {
        let range = self.get(pn)?;
        let page = range.get_page(pn);
        let shared = range.is_shared();
        Some((page, shared))
    }

    pub fn get_page(&mut self, pn: PageNumber, is_write: bool) -> Option<(PageRef, bool)> {
        let (page, shared) = self.do_get_page(pn)?;
        if !shared || !is_write {
            return Some((page, shared));
        }
        self.split_into_three(pn, false);
        let (page, shared) = self.do_get_page(pn)?;
        assert!(!shared);
        Some((page, false))
    }

    pub fn get_or_add_page(
        &mut self,
        pn: PageNumber,
        is_write: bool,
        if_not_present: impl Fn(PageNumber, bool) -> Page,
    ) -> (PageRef, bool) {
        if let Some(out) = self.get_page(pn, is_write) {
            return out;
        }
        self.add_page(pn, if_not_present(pn, is_write));
        self.get_page(pn, is_write).unwrap()
    }

    pub fn insert_replace(
        &mut self,
        k: core::ops::Range<PageNumber>,
        r: PageRange,
    ) -> Vec<(core::ops::Range<PageNumber>, PageRange)> {
        assert_ne!(r.length, 0);
        assert_ne!(k.start, k.end);
        self.tree.insert_replace(k, r)
    }

    pub fn range(
        &self,
        r: core::ops::Range<PageNumber>,
    ) -> nonoverlapping_interval_tree::ValueRange<
        '_,
        PageNumber,
        IntervalValue<PageNumber, PageRange>,
    > {
        self.tree.range(r)
    }

    pub fn range_mut(
        &mut self,
        r: core::ops::Range<PageNumber>,
    ) -> nonoverlapping_interval_tree::ValueRangeMut<
        '_,
        PageNumber,
        IntervalValue<PageNumber, PageRange>,
    > {
        self.tree.range_mut(r)
    }

    pub fn gc_tree(&mut self) {
        todo!()
    }

    pub fn add_page(&mut self, pn: PageNumber, page: Page) {
        const MAX_EXTENSION_ALLOWED: usize = 16;
        let range = self.tree.get(&pn);
        if let Some(mut range) = range {
            if range.is_shared() {
                self.split_into_three(pn, true);
                range = self.tree.get(&pn).unwrap();
            }
            range.add_page(pn, page);
        } else {
            // Try to extend a previous range.
            if let Some((_, prev_range)) =
                self.tree.range_mut(PageNumber::from_offset(0)..pn).last()
            {
                let end = prev_range.start.offset(prev_range.length - 1);
                let diff = pn - end;
                if !prev_range.is_shared() && diff <= MAX_EXTENSION_ALLOWED {
                    let mut prev_range = self.tree.remove(&end).unwrap();
                    prev_range.length += diff;
                    prev_range.add_page(pn, page);
                    let kicked = self.tree.insert_replace(prev_range.range(), prev_range);
                    assert_eq!(kicked.len(), 0);
                    return;
                }
            }
            let mut range = PageRange::new(pn);
            range.length = 1;
            range.add_page(pn, page);
            let kicked = self.tree.insert_replace(pn..pn.next(), range);
            assert_eq!(kicked.len(), 0);
        }
    }

    pub fn print_tree(&self) {
        let r = self.range(0.into()..usize::MAX.into());
        for range in r {
            let val = range.1.value();
            logln!(
                "  range [{}, {}) => {}",
                range.0.num(),
                range.0.offset(range.1.length).num(),
                val
            );
        }
    }
}<|MERGE_RESOLUTION|>--- conflicted
+++ resolved
@@ -3,7 +3,6 @@
 
 use nonoverlapping_interval_tree::{IntervalValue, NonOverlappingIntervalTree};
 
-<<<<<<< HEAD
 //
 // KANI TODO
 //
@@ -86,14 +85,11 @@
 }
 
 
-=======
->>>>>>> ba593815
 use super::{
     pages::{Page, PageRef},
     pagevec::{PageVec, PageVecRef},
     PageNumber,
 };
-use crate::mutex::Mutex;
 
 pub struct PageRange {
     pub start: PageNumber,
