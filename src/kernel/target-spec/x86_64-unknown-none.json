{
    "llvm-target": "x86_64-unknown-none",
    "data-layout": "e-m:e-p270:32:32-p271:32:32-p272:64:64-i64:64-i128:128-f80:128-n8:16:32:64-S128",
    "arch": "x86_64",
    "target-endian": "little",
    "target-pointer-width": "64",
    "target-c-int-width": "32",
    "os": "none",
    "executables": true,
    "linker-flavor": "ld.lld",
    "linker": "rust-lld",
    "panic-strategy": "abort",
    "disable-redzone": true,
<<<<<<< HEAD
    "features": "-mmx,-sse,+soft-float"
 }
=======
    "features": "-mmx,-sse,+soft-float",
    "rustc-abi": "x86-softfloat"
  }
>>>>>>> f070bcb8
<|MERGE_RESOLUTION|>--- conflicted
+++ resolved
@@ -11,11 +11,6 @@
     "linker": "rust-lld",
     "panic-strategy": "abort",
     "disable-redzone": true,
-<<<<<<< HEAD
-    "features": "-mmx,-sse,+soft-float"
- }
-=======
     "features": "-mmx,-sse,+soft-float",
     "rustc-abi": "x86-softfloat"
-  }
->>>>>>> f070bcb8
+  }