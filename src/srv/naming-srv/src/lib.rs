#![feature(naked_functions)]
#![feature(linkage)]

<<<<<<< HEAD
use std::{path::Path, sync::Mutex};
=======
use std::sync::Mutex;
>>>>>>> 2078354d

use lazy_static::lazy_static;
use naming_core::{handle::Schema, NameStore, NameSession, EntryType};
use secgate::{
    secure_gate,
    util::{Descriptor, HandleMgr, SimpleBuffer},
};
<<<<<<< HEAD
=======
use twizzler::{
    collections::vec::{VecObject, VecObjectAlloc},
    object::ObjectBuilder,
};
>>>>>>> 2078354d
use twizzler_abi::{
    aux::KernelInitInfo,
    object::{MAX_SIZE, NULLPAGE_SIZE},
    syscall::{sys_object_create, BackingType, LifetimeType, ObjectCreate, ObjectCreateFlags},
};
use twizzler_rt_abi::object::{MapFlags, ObjID};

fn get_kernel_init_info() -> &'static KernelInitInfo {
    unsafe {
        (((twizzler_abi::slot::RESERVED_KERNEL_INIT * MAX_SIZE) + NULLPAGE_SIZE)
            as *const KernelInitInfo)
            .as_ref()
            .unwrap()
    }
}

struct NamespaceClient<'a> {
    session: NameSession<'a>,
    buffer: SimpleBuffer,
}

impl<'a> NamespaceClient<'a> {
    fn new(session: NameSession<'a>) -> Option<Self> {
        // Create and map a handle for the simple buffer.
        let id = sys_object_create(
            ObjectCreate::new(
                BackingType::Normal,
                LifetimeType::Volatile,
                None,
                ObjectCreateFlags::empty(),
            ),
            &[],
            &[],
        )
        .ok()?;
        let handle =
            twizzler_rt_abi::object::twz_rt_map_object(id, MapFlags::WRITE | MapFlags::READ)
                .ok()?;
        let buffer = SimpleBuffer::new(handle);
        Some(Self { session: session, buffer })
    }

    fn sbid(&self) -> ObjID {
        self.buffer.handle().id()
    }
}

unsafe impl Send for Namer<'_> {}
unsafe impl Sync for Namer<'_> {}

struct Namer<'a> {
    handles: Mutex<HandleMgr<NamespaceClient<'a>>>,
    names: NameStore
}

impl Namer<'_> {
    fn new() -> Self {
        Self {
            handles: Mutex::new(HandleMgr::new(None)),
            names: NameStore::new(),
        }
    }
}

lazy_static! {
    static ref NAMINGSERVICE: Namer<'static> = {
        let namer = Namer::new();
        {
            let session = namer.names.root_session();
            session.put(Path::new("/initrd"), EntryType::Namespace).unwrap();
            let init_info = get_kernel_init_info();
    
            for n in init_info.names() {
                session.put("/initrd/".to_owned() + n.name(), EntryType::Object(n.id().raw())).unwrap();
            }
        }
        namer
    };
}

#[secure_gate(options(info))]
pub fn open_handle(info: &secgate::GateCallInfo) -> Option<(Descriptor, ObjID)> {
    let mut binding = NAMINGSERVICE.handles.lock().unwrap();

    let session = NAMINGSERVICE.names.root_session();
    let client = NamespaceClient::new(session)?;
    let id = client.sbid();
    
    let desc = binding
        .insert(info.source_context().unwrap_or(0.into()), client)?;

    Some((desc, id))
}

#[secure_gate(options(info))]
pub fn close_handle(info: &secgate::GateCallInfo, desc: Descriptor) {
    let mut binding = NAMINGSERVICE.handles.lock().unwrap();

    binding.remove(info.source_context().unwrap_or(0.into()), desc);
}

#[secure_gate(options(info))]
pub fn put(info: &secgate::GateCallInfo, desc: Descriptor) {
    let binding = NAMINGSERVICE.handles.lock().unwrap();
    let Some(client) = binding.lookup(info.source_context().unwrap_or(0.into()), desc) 
    else {
        return;
    };

    let mut buf = [0u8; std::mem::size_of::<Schema>()];
    client.buffer.read(&mut buf);
    let provided =
        unsafe { std::mem::transmute::<[u8; std::mem::size_of::<Schema>()], Schema>(buf) };

<<<<<<< HEAD
    let _ = client.session.put(provided.key.as_str(), EntryType::Object(provided.val));
=======
    for i in 0..namer.names.len() {
        let foo = namer.names.get(i).unwrap();
        if foo.key == provided.key {
            unsafe { foo.mutable().val = provided.val }
        }
    }

    // TODO: handle error
    let _ = namer.names.push(provided);
>>>>>>> 2078354d
}

#[secure_gate(options(info))]
pub fn get(info: &secgate::GateCallInfo, desc: Descriptor) -> Option<u128> {
<<<<<<< HEAD
    let binding = NAMINGSERVICE.handles.lock().unwrap();
    let Some(client) = binding.lookup(info.source_context().unwrap_or(0.into()), desc) 
    else {
        return None;
    };
=======
    let namer = NAMINGSERVICE.lock().unwrap();
    let client = namer
        .handles
        .lookup(info.source_context().unwrap_or(0.into()), desc)?;
>>>>>>> 2078354d

    let mut buf = [0u8; std::mem::size_of::<Schema>()];
    client.buffer.read(&mut buf);
    let provided =
        unsafe { std::mem::transmute::<[u8; std::mem::size_of::<Schema>()], Schema>(buf) };
    
    let entry = client.session.get(provided.key.as_str()).ok()?;

    match entry.entry_type {
        EntryType::Object(x) => Some(x),
        EntryType::Namespace => None,
    }
}

#[secure_gate(options(info))]
pub fn enumerate_names(info: &secgate::GateCallInfo, desc: Descriptor) -> Option<usize> {
<<<<<<< HEAD
    let binding = NAMINGSERVICE.handles.lock().unwrap();
    let Some(client) = binding.lookup(info.source_context().unwrap_or(0.into()), desc) 
=======
    let namer = NAMINGSERVICE.lock().unwrap();
    let Some(client) = namer
        .handles
        .lookup(info.source_context().unwrap_or(0.into()), desc)
>>>>>>> 2078354d
    else {
        return None;
    };

    let mut buf = [0u8; std::mem::size_of::<Schema>()];
    client.buffer.read(&mut buf);
    let provided =
        unsafe { std::mem::transmute::<[u8; std::mem::size_of::<Schema>()], Schema>(buf) };

    // TODO: make not bad
    let vec1 = client.session.enumerate_namespace(provided.key).ok()?;
    let len = vec1.len();
    let mut vec = std::vec::Vec::<u8>::new();
    for i in vec1 {
        vec.extend_from_slice(unsafe {
            &std::mem::transmute::<Schema, [u8; std::mem::size_of::<Schema>()]>(Schema { 
                key: i.name, 
                val: match i.entry_type {
                    EntryType::Object(x) => x,
                    EntryType::Namespace => 0,
                } 
            })
            });
        }
    
    let mut buffer = SimpleBuffer::new(client.buffer.handle().clone());
    buffer.write(&vec);

    Some(len)
}

#[secure_gate(options(info))]
pub fn remove(_info: &secgate::GateCallInfo, _desc: Descriptor) {
    todo!()
}

#[secure_gate(options(info))]
pub fn change_namespace(info: &secgate::GateCallInfo, desc: Descriptor) {
    let mut binding = NAMINGSERVICE.handles.lock().unwrap();
    let Some(client) = binding.lookup_mut(info.source_context().unwrap_or(0.into()), desc) 
    else {
        return;
    };

    let mut buf = [0u8; std::mem::size_of::<Schema>()];
    client.buffer.read(&mut buf);
    let provided =
        unsafe { std::mem::transmute::<[u8; std::mem::size_of::<Schema>()], Schema>(buf) };

    let _ = client.session.change_namespace(provided.key.as_str());
}



#[secure_gate(options(info))]
pub fn put_namespace(info: &secgate::GateCallInfo, desc: Descriptor) {
    let binding = NAMINGSERVICE.handles.lock().unwrap();
    let Some(client) = binding.lookup(info.source_context().unwrap_or(0.into()), desc) 
    else {
        return;
    };

    let mut buf = [0u8; std::mem::size_of::<Schema>()];
    client.buffer.read(&mut buf);
    let provided =
        unsafe { std::mem::transmute::<[u8; std::mem::size_of::<Schema>()], Schema>(buf) };

    let _ = client.session.put(provided.key.as_str(), EntryType::Namespace);
}

#[secure_gate(options(info))]
pub fn delete_namespace(info: &secgate::GateCallInfo, desc: Descriptor) {
    todo!()
}
<|MERGE_RESOLUTION|>--- conflicted
+++ resolved
@@ -1,11 +1,7 @@
 #![feature(naked_functions)]
 #![feature(linkage)]
 
-<<<<<<< HEAD
-use std::{path::Path, sync::Mutex};
-=======
 use std::sync::Mutex;
->>>>>>> 2078354d
 
 use lazy_static::lazy_static;
 use naming_core::{handle::Schema, NameStore, NameSession, EntryType};
@@ -13,13 +9,10 @@
     secure_gate,
     util::{Descriptor, HandleMgr, SimpleBuffer},
 };
-<<<<<<< HEAD
-=======
 use twizzler::{
     collections::vec::{VecObject, VecObjectAlloc},
     object::ObjectBuilder,
 };
->>>>>>> 2078354d
 use twizzler_abi::{
     aux::KernelInitInfo,
     object::{MAX_SIZE, NULLPAGE_SIZE},
@@ -134,35 +127,16 @@
     let provided =
         unsafe { std::mem::transmute::<[u8; std::mem::size_of::<Schema>()], Schema>(buf) };
 
-<<<<<<< HEAD
     let _ = client.session.put(provided.key.as_str(), EntryType::Object(provided.val));
-=======
-    for i in 0..namer.names.len() {
-        let foo = namer.names.get(i).unwrap();
-        if foo.key == provided.key {
-            unsafe { foo.mutable().val = provided.val }
-        }
-    }
-
-    // TODO: handle error
-    let _ = namer.names.push(provided);
->>>>>>> 2078354d
 }
 
 #[secure_gate(options(info))]
 pub fn get(info: &secgate::GateCallInfo, desc: Descriptor) -> Option<u128> {
-<<<<<<< HEAD
     let binding = NAMINGSERVICE.handles.lock().unwrap();
     let Some(client) = binding.lookup(info.source_context().unwrap_or(0.into()), desc) 
     else {
         return None;
     };
-=======
-    let namer = NAMINGSERVICE.lock().unwrap();
-    let client = namer
-        .handles
-        .lookup(info.source_context().unwrap_or(0.into()), desc)?;
->>>>>>> 2078354d
 
     let mut buf = [0u8; std::mem::size_of::<Schema>()];
     client.buffer.read(&mut buf);
@@ -179,15 +153,8 @@
 
 #[secure_gate(options(info))]
 pub fn enumerate_names(info: &secgate::GateCallInfo, desc: Descriptor) -> Option<usize> {
-<<<<<<< HEAD
-    let binding = NAMINGSERVICE.handles.lock().unwrap();
-    let Some(client) = binding.lookup(info.source_context().unwrap_or(0.into()), desc) 
-=======
-    let namer = NAMINGSERVICE.lock().unwrap();
-    let Some(client) = namer
-        .handles
-        .lookup(info.source_context().unwrap_or(0.into()), desc)
->>>>>>> 2078354d
+    let binding = NAMINGSERVICE.handles.lock().unwrap();
+    let Some(client) = binding.lookup(info.source_context().unwrap_or(0.into()), desc) 
     else {
         return None;
     };
