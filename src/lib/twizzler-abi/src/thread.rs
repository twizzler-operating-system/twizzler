--- conflicted
+++ resolved
@@ -1,19 +1,10 @@
 //! Functions for manipulating threads.
 
-<<<<<<< HEAD
 /*
 KANI_TODO
 */
 
-
-use core::{
-    alloc::Layout,
-    ptr,
-    sync::atomic::{AtomicU64, Ordering},
-};
-=======
 use core::sync::atomic::{AtomicU64, Ordering};
->>>>>>> d208e5b6
 
 #[cfg(not(feature = "kernel"))]
 use core::time::Duration;
