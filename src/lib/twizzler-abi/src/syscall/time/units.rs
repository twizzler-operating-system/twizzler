--- conflicted
+++ resolved
@@ -131,10 +131,6 @@
  2. Extend units to check/prevent values that would overflow.
 - Currently option one is followed
 */
-<<<<<<< HEAD
-/*
-=======
->>>>>>> 3b6f468d
 #[cfg(kani)]
 mod units_verification {
 
@@ -219,11 +215,7 @@
     }
 
 }
-<<<<<<< HEAD
-*/
-=======
-
->>>>>>> 3b6f468d
+
 #[cfg(test)]
 mod tests {
 
