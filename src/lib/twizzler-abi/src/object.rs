--- conflicted
+++ resolved
@@ -1,4 +1,3 @@
-<<<<<<< HEAD
 //! Low-level object APIs, mostly around IDs and basic things like protection definitions and metadata.
 
 /*
@@ -6,11 +5,6 @@
 */
 
 use core::fmt::{LowerHex, UpperHex};
-=======
-//! Low-level object APIs, mostly around IDs and basic things like protection definitions and
-//! metadata.
->>>>>>> ba593815
-
 /// The maximum size of an object, including null page and meta page(s).
 pub const MAX_SIZE: usize = 1024 * 1024 * 1024;
 /// The size of the null page.
