use core::{intrinsics::size_of, ptr::NonNull};

use lazy_static::lazy_static;
use rustc_alloc::{borrow::ToOwned, sync::Arc};
use stable_vec::{self, StableVec};
use twizzler_runtime_api::{
    FsError, InternalHandleRefs, JoinError, MapError, ObjectHandle, ObjectRuntime, RawFd,
    RustFsRuntime, SeekFrom,
};

use super::MinimalRuntime;
use crate::{
    object::{ObjID, Protections, MAX_SIZE, NULLPAGE_SIZE},
    runtime::{
        idcounter::IdCounter,
        object::{slot, slot::global_allocate},
        simple_mutex::Mutex,
    },
    rustc_alloc::{boxed::Box, collections::BTreeMap},
    syscall::{sys_object_map, UnmapFlags},
    thread::{ExecutionState, ThreadRepr},
};

struct FileDesc {
    slot_id: u32,
    pos: u64,
    handle: ObjectHandle,
}

#[repr(C)]
#[derive(Clone, Copy)]
struct FileMetadata {
    magic: u64,
    size: u64,
    direct: [u128; 10],
}

const MAGIC_NUMBER: u64 = 0xBEEFDEAD;

lazy_static! {
    static ref FD_SLOTS: Mutex<StableVec<Arc<Mutex<FileDesc>>>> = Mutex::new(StableVec::new());
}

fn get_fd_slots() -> &'static Mutex<StableVec<Arc<Mutex<FileDesc>>>> {
    &FD_SLOTS
}

impl RustFsRuntime for MinimalRuntime {
    fn open(&self, path: &core::ffi::CStr) -> Result<RawFd, FsError> {
        let obj_id = ObjID::new(
            path.to_str()
                .map_err(|err| (FsError::InvalidPath))?
                .parse::<u128>()
                .map_err(|err| (FsError::InvalidPath))?,
        );
        let flags = twizzler_runtime_api::MapFlags::READ | twizzler_runtime_api::MapFlags::WRITE;

        let handle = self.map_object(obj_id, flags).unwrap();

        let mut metadata_handle = unsafe {
            handle
                .start
                .offset(NULLPAGE_SIZE as isize)
                .cast::<FileMetadata>()
        };
        if (unsafe { *metadata_handle }).magic != MAGIC_NUMBER {
            unsafe {
                *metadata_handle = FileMetadata {
                    magic: MAGIC_NUMBER,
                    size: 0,
                    direct: [0; 10],
                }
            };
        }

<<<<<<< HEAD
        let mut binding = get_fd_slots()
            .lock();

        let elem = Arc::new(Mutex::new(FileDesc {
            slot_id: 0,
            pos: 0,
            handle: handle
        }));
        
        let fd = if binding.is_compact() {
            binding.push(elem)
        }
        else {
            let fd = binding.first_empty_slot_from(0).unwrap();
            binding.insert(fd, elem);
            fd
        };
=======
        let fd = get_fd_slots().lock().push(Arc::new(Mutex::new(FileDesc {
            slot_id: 0,
            pos: 0,
            handle,
        })));
>>>>>>> 8cd27023

        Ok(fd.try_into().unwrap())
    }

    fn read(&self, fd: RawFd, buf: &mut [u8]) -> Result<usize, FsError> {
        let binding = get_fd_slots().lock();
        let mut file_desc = binding
            .get(fd.try_into().unwrap())
            .ok_or(FsError::LookupError)?;

        let mut binding = file_desc.lock();

        unsafe {
            buf.as_mut_ptr().copy_from(
                binding.handle.start.offset(
                    NULLPAGE_SIZE as isize
                        + binding.pos as isize
                        + size_of::<FileMetadata>() as isize,
                ),
                buf.len(),
            )
        }

        binding.pos += buf.len() as u64;

        Ok(buf.len())
    }

    fn write(&self, fd: RawFd, buf: &[u8]) -> Result<usize, FsError> {
        let binding = get_fd_slots().lock();
        let file_desc = binding
            .get(fd.try_into().unwrap())
            .ok_or(FsError::LookupError)?;

        let mut binding = file_desc.lock();

        unsafe {
            binding
                .handle
                .start
                .offset(
                    NULLPAGE_SIZE as isize
                        + binding.pos as isize
                        + size_of::<FileMetadata>() as isize,
                )
                .copy_from(buf.as_ptr(), buf.len())
        }

        binding.pos += buf.len() as u64;

        Ok(buf.len())
    }

    fn close(&self, fd: RawFd) -> Result<(), FsError> {
        let file_desc = get_fd_slots()
            .lock()
            .remove(fd.try_into().unwrap())
            .ok_or(FsError::LookupError)?;

        let mut binding = file_desc.lock();

        self.release_handle(&mut binding.handle);

        Ok(())
    }

    fn seek(&self, fd: RawFd, pos: SeekFrom) -> Result<usize, FsError> {
        let binding = get_fd_slots().lock();

        let file_desc = binding
            .get(fd.try_into().unwrap())
            .ok_or(FsError::LookupError)?;

        let mut binding = file_desc.lock();
        let mut metadata_handle = unsafe { &mut *binding.handle.start.cast::<FileMetadata>() };

        let new_pos: i64 = match pos {
            SeekFrom::Start(x) => x as i64,
            SeekFrom::End(x) => (metadata_handle.size as i64) - x,
            SeekFrom::Current(x) => (binding.pos as i64) + x,
        };

        if new_pos > metadata_handle.size.try_into().unwrap() || new_pos < 0 {
            Err(FsError::LookupError)
        } else {
            binding.pos = new_pos as u64;
            Ok(binding.pos.try_into().unwrap())
        }
    }
}<|MERGE_RESOLUTION|>--- conflicted
+++ resolved
@@ -73,7 +73,6 @@
             };
         }
 
-<<<<<<< HEAD
         let mut binding = get_fd_slots()
             .lock();
 
@@ -91,13 +90,6 @@
             binding.insert(fd, elem);
             fd
         };
-=======
-        let fd = get_fd_slots().lock().push(Arc::new(Mutex::new(FileDesc {
-            slot_id: 0,
-            pos: 0,
-            handle,
-        })));
->>>>>>> 8cd27023
 
         Ok(fd.try_into().unwrap())
     }
