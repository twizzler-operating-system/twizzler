--- conflicted
+++ resolved
@@ -1,26 +1,4 @@
 //! Manage slots in the address space. Currently not finished.
-<<<<<<< HEAD
-
-use core::sync::atomic::{AtomicUsize, Ordering};
-
-/*
-KANI_TODO
-*/
-
-use crate::{
-    alloc::TwzGlobalAlloc,
-    object::Protections,
-    syscall::{MapFlags, ObjectCreate, ObjectCreateFlags},
-};
-
-pub(crate) struct Context {
-    next_slot: AtomicUsize,
-    pub alloc_lock: crate::simple_mutex::Mutex,
-    pub global_alloc: TwzGlobalAlloc,
-}
-
-=======
->>>>>>> d208e5b6
 #[allow(dead_code)]
 pub const RESERVED_TEXT: usize = 0;
 #[allow(dead_code)]
