--- conflicted
+++ resolved
@@ -104,15 +104,11 @@
         Self::from_raw_parts(0, 0)
     }
 
-<<<<<<< HEAD
-    pub const fn from_raw_parts(idx: u32, offset: u64) -> Self {
-=======
     pub fn is_null(&self) -> bool {
         self.offset() == 0
     }
 
     pub fn from_raw_parts(idx: u32, offset: u64) -> Self {
->>>>>>> a8dc391b
         Self {
             value: ((idx as u64) << 48) | offset,
             _pse: PhantomStoreEffect,
