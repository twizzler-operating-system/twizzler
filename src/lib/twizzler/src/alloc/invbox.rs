--- conflicted
+++ resolved
@@ -3,10 +3,6 @@
 use super::{Allocator, OwnedGlobalPtr};
 use crate::{
     marker::Invariant,
-<<<<<<< HEAD
-    object::{Object, TxObject},
-=======
->>>>>>> a8dc391b
     ptr::{GlobalPtr, InvPtr, Ref},
 };
 
@@ -21,20 +17,8 @@
     }
 
     pub fn new_in(tx: impl AsRef<ObjectHandle>, val: T, alloc: Alloc) -> crate::Result<Self> {
-<<<<<<< HEAD
-        let layout = Layout::new::<T>();
-        let p = alloc.alloc(layout)?;
-        let p = p.cast::<MaybeUninit<T>>();
-        let p = unsafe { p.resolve().into_tx() }?;
-        let mut txo =
-            TxObject::new(unsafe { Object::<()>::from_handle_unchecked(p.handle().clone()) })?;
-        let p = p.write(val)?;
-        txo.commit()?;
-        let ogp = unsafe { OwnedGlobalPtr::from_global(p.global(), alloc) };
-=======
         let p = alloc.alloc_with(|r| Ok(r.write(val)))?;
         let ogp = unsafe { OwnedGlobalPtr::from_global(p.cast(), alloc) };
->>>>>>> a8dc391b
         Self::from_in(tx, ogp)
     }
 
@@ -85,11 +69,7 @@
     fn box_simple() {
         let arena = ArenaObject::new(ObjectBuilder::default()).unwrap();
         let alloc = arena.allocator();
-<<<<<<< HEAD
-        let tx = arena.into_tx().unwrap();
-=======
         let mut tx = arena.into_tx().unwrap();
->>>>>>> a8dc391b
         let foo = tx
             .alloc(Foo {
                 x: InvBox::new_in(&tx, 3, alloc).unwrap(),
