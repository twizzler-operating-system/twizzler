--- conflicted
+++ resolved
@@ -65,18 +65,10 @@
         &self,
         f: impl FnOnce(RefMut<MaybeUninit<T>>) -> Result<RefMut<T>>,
     ) -> Result<OwnedGlobalPtr<T, ArenaAllocator>> {
-<<<<<<< HEAD
-        let layout = Layout::new::<T>();
-        let alloc = self.allocator().alloc(layout)?.cast::<MaybeUninit<T>>();
-        let ptr = unsafe { alloc.resolve().into_mut() };
-        let ptr = f(ptr)?;
-        Ok(unsafe { OwnedGlobalPtr::from_global(ptr.global().cast(), self.allocator()) })
-=======
         let gp = self
             .allocator()
             .alloc_with(|x| f(x).map_err(|_| AllocError))?;
         Ok(unsafe { OwnedGlobalPtr::from_global(gp.cast(), self.allocator()) })
->>>>>>> a8dc391b
     }
 }
 
@@ -148,28 +140,11 @@
 }
 
 impl TxObject<ArenaBase> {
-<<<<<<< HEAD
-    pub fn alloc<T>(&self, value: T) -> Result<OwnedGlobalPtr<T, ArenaAllocator>> {
-=======
     pub fn alloc<T>(&mut self, value: T) -> Result<OwnedGlobalPtr<T, ArenaAllocator>> {
->>>>>>> a8dc391b
         self.alloc_inplace(|p| Ok(p.write(value)))
     }
 
     pub fn alloc_inplace<T>(
-<<<<<<< HEAD
-        &self,
-        f: impl FnOnce(RefMut<MaybeUninit<T>>) -> Result<RefMut<T>>,
-    ) -> Result<OwnedGlobalPtr<T, ArenaAllocator>> {
-        let layout = Layout::new::<T>();
-        let alloc = ArenaAllocator {
-            ptr: GlobalPtr::new(self.id(), NULLPAGE_SIZE as u64),
-        };
-        let allocation = alloc.alloc(layout)?.cast::<MaybeUninit<T>>();
-        let mut ptr = unsafe { allocation.resolve().into_tx() }?;
-        f(ptr.as_mut())?;
-        Ok(unsafe { OwnedGlobalPtr::from_global(ptr.global().cast(), alloc) })
-=======
         &mut self,
         f: impl FnOnce(RefMut<MaybeUninit<T>>) -> Result<RefMut<T>>,
     ) -> Result<OwnedGlobalPtr<T, ArenaAllocator>> {
@@ -315,7 +290,6 @@
 
         // Verify they reference the same object
         assert_eq!(arena1.object().id(), arena2.object().id());
->>>>>>> a8dc391b
     }
 }
 
