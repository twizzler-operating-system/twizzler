use std::{
    alloc::{AllocError, Layout},
    mem::MaybeUninit,
    ops::RangeBounds,
};

use twizzler_abi::object::{MAX_SIZE, NULLPAGE_SIZE};
use twizzler_rt_abi::error::{ArgumentError, ResourceError};

use crate::{
    alloc::{Allocator, SingleObjectAllocator},
    marker::{Invariant, StoreCopy},
    ptr::{GlobalPtr, InvPtr, Ref, RefMut, RefSlice, RefSliceMut, TxRef, TxRefSlice},
<<<<<<< HEAD
=======
    util::same_object,
>>>>>>> a8dc391b
    Result,
};

mod vec_object;
pub use vec_object::{VecIter, VecObject};

#[cfg(test)]
mod tests;

pub struct VecInner<T: Invariant> {
    len: usize,
    cap: usize,
    start: InvPtr<T>,
}

impl<T: Invariant> VecInner<T> {
    fn resolve_start(&self) -> Ref<'_, T> {
        unsafe { self.start.resolve() }
    }

    fn resolve_start_tx(&self) -> Result<TxRef<T>> {
        let mut tx = unsafe { self.start.resolve().into_tx() }?;
        if same_object(tx.raw(), self) {
            tx.nosync();
        }
        Ok(tx)
    }

    fn do_realloc<Alloc: Allocator>(
        &mut self,
        newcap: usize,
        newlen: usize,
        alloc: &Alloc,
<<<<<<< HEAD
    ) -> Result<RefMut<T>> {
        let place = unsafe { Ref::from_ptr(self) };
        if newcap <= self.cap {
            // TODO: shrinking.
            return Ok(unsafe { self.start.resolve().into_mut() });
=======
    ) -> Result<()> {
        let place = unsafe { Ref::from_ptr(self) };
        if newcap <= self.cap {
            // TODO: shrinking.
            return Ok(());
>>>>>>> a8dc391b
        }

        let new_layout = Layout::array::<T>(newcap).map_err(|_| AllocError)?;
        let old_layout = Layout::array::<T>(self.cap).map_err(|_| AllocError)?;

        let old_global = self.start.global().cast();
        let new_alloc = unsafe { alloc.realloc(old_global, old_layout, new_layout.size()) }?;
        let new_start = InvPtr::new(place, new_alloc.cast())?;
        self.start = new_start;
        self.cap = newcap;
        self.len = newlen;
        tracing::trace!(
            "set start: {:x} len {}, cap {}",
            self.start.raw(),
            self.len,
            self.cap
        );

<<<<<<< HEAD
        Ok(unsafe { new_alloc.cast::<T>().resolve().owned().into_mut() })
=======
        Ok(())
>>>>>>> a8dc391b
    }

    fn do_remove(&mut self, idx: usize) -> Result<()> {
        let mut rslice = unsafe {
<<<<<<< HEAD
            RefSliceMut::from_ref(
                self.start.resolve().into_mut().cast::<u8>(),
=======
            TxRefSlice::from_ref(
                self.start.resolve().into_tx()?.cast::<u8>(),
>>>>>>> a8dc391b
                self.cap * size_of::<T>(),
            )
        };
        let slice = rslice.as_slice_mut();
        let byte_idx_start = (idx + 1) * size_of::<T>();
        let byte_idx = idx * size_of::<T>();
        let byte_end = self.len * size_of::<T>();
        tracing::trace!(
            "slice byte copy: {} {} {}",
            byte_idx,
            byte_idx_start,
            byte_end
        );
        slice.copy_within(byte_idx_start..byte_end, byte_idx);
        if byte_idx_start == byte_end {
            slice[byte_idx..byte_idx_start].fill(0);
        }
        self.len -= 1;
        Ok(())
    }

    pub fn as_slice(&self) -> RefSlice<'_, T> {
        let r = self.resolve_start();
        let slice = unsafe { RefSlice::from_ref(r, self.len) };
        slice
    }

    fn with_slice<R>(&self, f: impl FnOnce(&[T]) -> R) -> R {
        let r = self.resolve_start();
        let slice = unsafe { RefSlice::from_ref(r, self.len) };
        f(slice.as_slice())
    }

    fn with_mut_slice<R>(
        &mut self,
        range: impl RangeBounds<usize>,
        f: impl FnOnce(&mut [T]) -> Result<R>,
    ) -> Result<R> {
<<<<<<< HEAD
        let r = unsafe { self.start.resolve().into_mut() };
        let slice = unsafe { RefSliceMut::from_ref(r, self.len) };
=======
        let r = self.resolve_start_tx()?;
        let slice = unsafe { TxRefSlice::from_ref(r, self.len) };
>>>>>>> a8dc391b
        f(slice.slice(range).as_slice_mut())
    }

    fn with_mut<R>(&mut self, idx: usize, f: impl FnOnce(&mut T) -> Result<R>) -> Result<R> {
<<<<<<< HEAD
        let r = unsafe { self.start.resolve().into_mut() };
        let mut slice = unsafe { RefSliceMut::from_ref(r, self.len) };
=======
        let r = self.resolve_start_tx()?;
        let mut slice = unsafe { TxRefSlice::from_ref(r, self.len) };
>>>>>>> a8dc391b
        let mut item = slice.get_mut(idx).unwrap();
        f(&mut *item)
    }
}

#[derive(twizzler_derive::BaseType)]
pub struct Vec<T: Invariant, Alloc: Allocator> {
    inner: VecInner<T>,
    alloc: Alloc,
}

#[derive(Clone)]
pub struct VecObjectAlloc;

impl Allocator for VecObjectAlloc {
    fn alloc(
        &self,
        layout: Layout,
    ) -> std::result::Result<crate::ptr::GlobalPtr<u8>, std::alloc::AllocError> {
        // 1 for null page, 2 for metadata pages, 1 for base
        if layout.size() > MAX_SIZE - NULLPAGE_SIZE * 4 {
            return Err(std::alloc::AllocError);
        }
        let obj = twizzler_rt_abi::object::twz_rt_get_object_handle((self as *const Self).cast())
            .unwrap();
        Ok(GlobalPtr::new(obj.id(), (NULLPAGE_SIZE * 2) as u64))
    }

    unsafe fn dealloc(&self, _ptr: crate::ptr::GlobalPtr<u8>, _layout: Layout) {}

    unsafe fn realloc(
        &self,
        _ptr: GlobalPtr<u8>,
        _layout: Layout,
        newsize: usize,
    ) -> std::result::Result<GlobalPtr<u8>, AllocError> {
        // 1 for null page, 2 for metadata pages, 1 for base
        if newsize > MAX_SIZE - NULLPAGE_SIZE * 4 {
            return Err(std::alloc::AllocError);
        }
        let obj = twizzler_rt_abi::object::twz_rt_get_object_handle((self as *const Self).cast())
            .unwrap();
        Ok(GlobalPtr::new(obj.id(), (NULLPAGE_SIZE * 2) as u64))
    }
}

impl SingleObjectAllocator for VecObjectAlloc {}

//impl<T: Invariant, A: Allocator> BaseType for Vec<T, A> {}

impl<T: Invariant, Alloc: Allocator> Vec<T, Alloc> {
    fn maybe_uninit_slice<'a>(r: TxRef<T>, cap: usize) -> TxRefSlice<MaybeUninit<T>> {
        unsafe { TxRefSlice::from_ref(r.cast(), cap) }
    }

    #[inline]
    pub fn get_ref(&self, idx: usize) -> Option<Ref<'_, T>> {
        let slice = self.as_slice();
        slice.get_ref(idx)
    }

    #[inline]
    pub unsafe fn get_mut(&mut self, idx: usize) -> Option<RefMut<'_, T>> {
        let mut slice = self.as_mut_slice();
        slice.get_mut(idx)
    }

    #[inline]
    pub unsafe fn get_tx(&self, idx: usize) -> Result<Option<TxRef<T>>> {
        let slice = self.as_slice();
        slice.get_ref(idx).map(|f| f.owned().into_tx()).transpose()
    }

    pub fn new_in(alloc: Alloc) -> Self {
        Self {
            inner: VecInner {
                cap: 0,
                len: 0,
                start: InvPtr::null(),
            },
            alloc,
        }
    }

<<<<<<< HEAD
    fn get_slice_grow(&mut self) -> Result<RefMut<'_, MaybeUninit<T>>> {
=======
    fn get_slice_grow(&mut self) -> Result<TxRef<MaybeUninit<T>>> {
>>>>>>> a8dc391b
        let oldlen = self.inner.len;
        tracing::trace!("len: {}, cap: {}", self.inner.len, self.inner.cap);
        if self.inner.len == self.inner.cap {
            if self.inner.start.raw() as usize + size_of::<T>() * self.inner.cap
                >= MAX_SIZE - NULLPAGE_SIZE
            {
                return Err(ResourceError::OutOfMemory.into());
            }
            let newcap = std::cmp::max(self.inner.cap, 1) * 2;
<<<<<<< HEAD
            let r = self.inner.do_realloc(newcap, oldlen + 1, &self.alloc)?;
=======
            self.inner.do_realloc(newcap, oldlen + 1, &self.alloc)?;
            let r = self.inner.resolve_start_tx()?;
>>>>>>> a8dc391b
            tracing::trace!("grow {:p}", r.raw());
            Ok(Self::maybe_uninit_slice(r, newcap)
                .get_into(oldlen)
                .unwrap())
        } else {
            self.inner.len += 1;
<<<<<<< HEAD
            let resptr = unsafe { self.inner.start.resolve().into_mut() };
            tracing::trace!("no grow {:p}", resptr.raw());
            Ok(Self::maybe_uninit_slice(resptr, self.inner.cap)
                .get_mut(oldlen)
                .unwrap()
                .owned())
=======
            let r = self.inner.resolve_start_tx()?;
            tracing::trace!("no grow {:p} {}", r.raw(), r.is_nosync());
            Ok(Self::maybe_uninit_slice(r, self.inner.cap)
                .get_into(oldlen)
                .unwrap())
>>>>>>> a8dc391b
        }
    }

    fn do_push(&mut self, item: T) -> Result<()> {
        let r = self.get_slice_grow()?;
<<<<<<< HEAD
        // write item, tracking in tx
        tracing::trace!("store value: {:p}", r.raw());
        r.write(item);
=======
        tracing::trace!("store value: {:p}", r.raw());
        let r = r.write(item)?;
        drop(r);
>>>>>>> a8dc391b
        Ok(())
    }

    pub fn len(&self) -> usize {
        self.inner.len
    }

    pub fn capacity(&self) -> usize {
        self.inner.cap
    }

    pub fn reserve(&mut self, additional: usize) -> Result<()> {
        self.inner
            .do_realloc(self.inner.cap + additional, self.inner.len, &self.alloc)?;
        Ok(())
    }

    #[inline]
    pub fn as_slice(&self) -> RefSlice<'_, T> {
        let r = self.inner.resolve_start();
        let slice = unsafe { RefSlice::from_ref(r, self.inner.len) };
        slice
    }

    #[inline]
    pub fn as_tx_slice(&self) -> Result<TxRefSlice<T>> {
<<<<<<< HEAD
        let r = unsafe { self.inner.start.resolve().into_tx() }?;
=======
        let r = self.inner.resolve_start_tx()?;
>>>>>>> a8dc391b
        let slice = unsafe { TxRefSlice::from_ref(r, self.inner.len) };
        Ok(slice)
    }

    #[inline]
    pub unsafe fn as_mut_slice(&mut self) -> RefSliceMut<'_, T> {
<<<<<<< HEAD
        let r = unsafe { self.inner.start.resolve().into_mut() };
=======
        let r = unsafe { self.inner.start.resolve_mut() };
>>>>>>> a8dc391b
        let slice = unsafe { RefSliceMut::from_ref(r, self.inner.len) };
        slice
    }

    pub fn remove_inplace(&mut self, idx: usize) -> Result<()> {
        if idx >= self.inner.len {
            return Err(ArgumentError::InvalidArgument.into());
        }
        self.inner.with_mut(idx, |item| {
            unsafe { core::ptr::drop_in_place(item) };
            Ok(())
        })?;
        self.inner.do_remove(idx)?;
        Ok(())
    }

    pub fn truncate(&mut self, newlen: usize) -> Result<()> {
        let oldlen = self.inner.len;
        if newlen >= oldlen {
            return Ok(());
        }
        self.inner.with_mut_slice(newlen..oldlen, |slice| {
            for item in slice {
                unsafe { core::ptr::drop_in_place(item) };
            }
            Ok(())
        })?;
        self.inner.len = newlen;
        Ok(())
    }

    pub fn shrink_to_fit(&mut self) -> Result<()> {
        self.inner.cap = self.inner.len;
        // TODO: release memory
        Ok(())
    }

    pub fn with_slice<R>(&self, f: impl FnOnce(&[T]) -> R) -> R {
        self.inner.with_slice(f)
    }

    pub fn with_mut_slice<R>(
        &mut self,
        range: impl RangeBounds<usize>,
        f: impl FnOnce(&mut [T]) -> Result<R>,
    ) -> Result<R> {
        self.inner.with_mut_slice(range, f)
<<<<<<< HEAD
    }

    pub fn is_empty(&self) -> bool {
        self.len() == 0
    }

    pub fn clear(&mut self) -> Result<()> {
        self.truncate(0)
    }

    pub fn swap(&mut self, a: usize, b: usize) {
        if a == b {
            return;
        }
        unsafe {
            let mut slice = self.as_mut_slice();
            let slice_mut = slice.as_slice_mut();
            slice_mut.swap(a, b);
        }
    }

    pub fn first_ref(&self) -> Option<Ref<'_, T>> {
        self.get_ref(0)
    }

    pub fn last_ref(&self) -> Option<Ref<'_, T>> {
        if self.inner.len == 0 {
            None
        } else {
            self.get_ref(self.inner.len - 1)
        }
    }

    pub fn contains(&self, item: &T) -> bool
    where
        T: PartialEq,
    {
        self.with_slice(|slice| slice.contains(item))
    }

    pub fn starts_with(&self, needle: &[T]) -> bool
    where
        T: PartialEq,
    {
        self.with_slice(|slice| slice.starts_with(needle))
    }

    pub fn ends_with(&self, needle: &[T]) -> bool
    where
        T: PartialEq,
    {
        self.with_slice(|slice| slice.ends_with(needle))
    }

    pub fn binary_search(&self, x: &T) -> std::result::Result<usize, usize>
    where
        T: Ord,
    {
        self.with_slice(|slice| slice.binary_search(x))
    }

    pub fn binary_search_by<F>(&self, f: F) -> std::result::Result<usize, usize>
    where
        F: FnMut(&T) -> std::cmp::Ordering,
    {
        self.with_slice(|slice| slice.binary_search_by(f))
    }

    pub fn reverse(&mut self) -> Result<()> {
        self.with_mut_slice(.., |slice| {
            slice.reverse();
            Ok(())
        })
    }

    pub fn sort(&mut self) -> Result<()>
    where
        T: Ord,
    {
        self.with_mut_slice(.., |slice| {
            slice.sort();
            Ok(())
        })
    }

    pub fn sort_by<F>(&mut self, compare: F) -> Result<()>
    where
        F: FnMut(&T, &T) -> std::cmp::Ordering,
    {
        self.with_mut_slice(.., |slice| {
            slice.sort_by(compare);
            Ok(())
        })
    }

    pub fn sort_unstable(&mut self) -> Result<()>
    where
        T: Ord,
    {
        self.with_mut_slice(.., |slice| {
            slice.sort_unstable();
            Ok(())
        })
    }

    pub fn sort_unstable_by<F>(&mut self, compare: F) -> Result<()>
    where
        F: FnMut(&T, &T) -> std::cmp::Ordering,
    {
        self.with_mut_slice(.., |slice| {
            slice.sort_unstable_by(compare);
            Ok(())
        })
    }

    pub fn retain<F>(&mut self, mut f: F) -> Result<()>
    where
        F: FnMut(&T) -> bool,
    {
        let mut del = 0;
        let len = self.len();

        for i in 0..len {
            let should_retain = self.with_slice(|slice| f(&slice[i - del]));
            if !should_retain {
                self.remove_inplace(i - del)?;
                del += 1;
            }
        }

        Ok(())
=======
>>>>>>> a8dc391b
    }

<<<<<<< HEAD
impl<T: Invariant + StoreCopy, Alloc: Allocator> Vec<T, Alloc> {
    pub fn push(&mut self, item: T) -> Result<()> {
        self.do_push(item)
    }

    pub fn pop(&mut self) -> Result<Option<T>> {
        if self.inner.len == 0 {
            return Ok(None);
        }
        let new_len = self.inner.len - 1;
        let val = self
            .inner
            .with_slice(|slice| unsafe { ((&slice[new_len]) as *const T).read() });
        self.inner.do_remove(new_len)?;
        Ok(Some(val))
    }

    pub fn remove(&mut self, idx: usize) -> Result<T> {
        //let mut inner = self.inner.get()?;
        if idx >= self.inner.len {
            return Err(ArgumentError::InvalidArgument.into());
        }
        let val = self
            .inner
            .with_slice(|slice| unsafe { ((&slice[idx]) as *const T).read() });
        self.inner.do_remove(idx)?;
        Ok(val)
=======
    pub fn is_empty(&self) -> bool {
        self.len() == 0
    }

    pub fn clear(&mut self) -> Result<()> {
        self.truncate(0)
    }

    pub fn swap(&mut self, a: usize, b: usize) {
        if a == b {
            return;
        }
        unsafe {
            let mut slice = self.as_mut_slice();
            let slice_mut = slice.as_slice_mut();
            slice_mut.swap(a, b);
        }
>>>>>>> a8dc391b
    }

<<<<<<< HEAD
impl<T: Invariant, Alloc: Allocator + SingleObjectAllocator> Vec<T, Alloc> {
    pub fn push_inplace(&mut self, item: T) -> Result<()> {
        self.do_push(item)
    }

    fn push_ctor<F>(&mut self, ctor: F) -> Result<()>
    where
        F: FnOnce(RefMut<MaybeUninit<T>>) -> Result<RefMut<T>>,
    {
        let r = self.get_slice_grow()?;
        let _val = ctor(r)?;
        Ok(())
=======
    pub fn first_ref(&self) -> Option<Ref<'_, T>> {
        self.get_ref(0)
    }

    pub fn last_ref(&self) -> Option<Ref<'_, T>> {
        if self.inner.len == 0 {
            None
        } else {
            self.get_ref(self.inner.len - 1)
        }
    }

    pub fn contains(&self, item: &T) -> bool
    where
        T: PartialEq,
    {
        self.with_slice(|slice| slice.contains(item))
>>>>>>> a8dc391b
    }

<<<<<<< HEAD
#[cfg(test)]
#[allow(dead_code)]
mod tests {
    use super::*;
    use crate::{
        marker::{BaseType, Invariant},
        object::{ObjectBuilder, TypedObject},
        ptr::{GlobalPtr, InvPtr},
    };

    #[derive(Copy, Clone)]
    struct Simple {
        x: u32,
    }
    unsafe impl Invariant for Simple {}

    impl BaseType for Simple {}

    struct Node {
        pub ptr: InvPtr<Simple>,
    }

    impl Node {
        pub fn new_inplace(
            place: RefMut<MaybeUninit<Self>>,
            ptr: impl Into<GlobalPtr<Simple>>,
        ) -> Result<RefMut<Self>> {
            let ptr = InvPtr::new(&place, ptr)?;
            Ok(place.write(Self { ptr }))
        }
    }

    impl BaseType for Node {}
    unsafe impl Invariant for Node {}

    #[test]
    fn simple_push() {
        let vobj = ObjectBuilder::default()
            .build_inplace(|tx| tx.write(Vec::new_in(VecObjectAlloc)))
            .unwrap();

        let mut tx = vobj.into_tx().unwrap();
        tx.base_mut().push(Simple { x: 42 }).unwrap();
        tx.base_mut().push(Simple { x: 43 }).unwrap();
        tx.commit().unwrap();

        let vobj = tx.into_object().unwrap();
        let base = vobj.base();
        assert_eq!(base.len(), 2);
        let item = base.get_ref(0).unwrap();
        assert_eq!(item.x, 42);
        let item2 = base.get_ref(1).unwrap();
        assert_eq!(item2.x, 43);
=======
    pub fn starts_with(&self, needle: &[T]) -> bool
    where
        T: PartialEq,
    {
        self.with_slice(|slice| slice.starts_with(needle))
    }

    pub fn ends_with(&self, needle: &[T]) -> bool
    where
        T: PartialEq,
    {
        self.with_slice(|slice| slice.ends_with(needle))
    }

    pub fn binary_search(&self, x: &T) -> std::result::Result<usize, usize>
    where
        T: Ord,
    {
        self.with_slice(|slice| slice.binary_search(x))
>>>>>>> a8dc391b
    }

    pub fn binary_search_by<F>(&self, f: F) -> std::result::Result<usize, usize>
    where
        F: FnMut(&T) -> std::cmp::Ordering,
    {
        self.with_slice(|slice| slice.binary_search_by(f))
    }

<<<<<<< HEAD
        let item = vec_obj.get_ref(0).unwrap();
        assert_eq!(item.x, 42);
=======
    pub fn reverse(&mut self) -> Result<()> {
        self.with_mut_slice(.., |slice| {
            slice.reverse();
            Ok(())
        })
>>>>>>> a8dc391b
    }

    pub fn sort(&mut self) -> Result<()>
    where
        T: Ord,
    {
        self.with_mut_slice(.., |slice| {
            slice.sort();
            Ok(())
        })
    }

<<<<<<< HEAD
        let item = vec_obj.get_ref(0).unwrap();
        assert_eq!(item.x, 42);
        let ritem = vec_obj.remove(0).unwrap();
=======
    pub fn sort_by<F>(&mut self, compare: F) -> Result<()>
    where
        F: FnMut(&T, &T) -> std::cmp::Ordering,
    {
        self.with_mut_slice(.., |slice| {
            slice.sort_by(compare);
            Ok(())
        })
    }
>>>>>>> a8dc391b

    pub fn sort_unstable(&mut self) -> Result<()>
    where
        T: Ord,
    {
        self.with_mut_slice(.., |slice| {
            slice.sort_unstable();
            Ok(())
        })
    }

    pub fn sort_unstable_by<F>(&mut self, compare: F) -> Result<()>
    where
        F: FnMut(&T, &T) -> std::cmp::Ordering,
    {
        self.with_mut_slice(.., |slice| {
            slice.sort_unstable_by(compare);
            Ok(())
        })
    }

<<<<<<< HEAD
        let item = vec_obj.get_ref(0).unwrap();
        assert_eq!(item.x, 42);
        let item = vec_obj.get_ref(1).unwrap();
        assert_eq!(item.x, 43);
        let item = vec_obj.get_ref(2).unwrap();
        assert_eq!(item.x, 44);
        let item = vec_obj.get_ref(3);
        assert!(item.is_none());
=======
    pub fn retain<F>(&mut self, mut f: F) -> Result<()>
    where
        F: FnMut(&T) -> bool,
    {
        let mut del = 0;
        let len = self.len();

        for i in 0..len {
            let should_retain = self.with_slice(|slice| f(&slice[i - del]));
            if !should_retain {
                self.remove_inplace(i - del)?;
                del += 1;
            }
        }
>>>>>>> a8dc391b

        Ok(())
    }
}

<<<<<<< HEAD
        let item = vec_obj.get_ref(0).unwrap();
        assert_eq!(item.x, 42);
        let item = vec_obj.get_ref(1).unwrap();
        assert_eq!(item.x, 44);
        let item = vec_obj.get_ref(2);
        assert!(item.is_none());
=======
impl<T: Invariant + StoreCopy, Alloc: Allocator> Vec<T, Alloc> {
    pub fn push(&mut self, item: T) -> Result<()> {
        self.do_push(item)
>>>>>>> a8dc391b
    }

    pub fn pop(&mut self) -> Result<Option<T>> {
        if self.inner.len == 0 {
            return Ok(None);
        }
        let new_len = self.inner.len - 1;
        let val = self
            .inner
            .with_slice(|slice| unsafe { ((&slice[new_len]) as *const T).read() });
        self.inner.do_remove(new_len)?;
        Ok(Some(val))
    }

<<<<<<< HEAD
        for i in 0..100 {
            let item = vec_obj.get_ref(i as usize).unwrap();
            assert_eq!(item.x, i * i);
=======
    pub fn remove(&mut self, idx: usize) -> Result<T> {
        //let mut inner = self.inner.get()?;
        if idx >= self.inner.len {
            return Err(ArgumentError::InvalidArgument.into());
>>>>>>> a8dc391b
        }
        let val = self
            .inner
            .with_slice(|slice| unsafe { ((&slice[idx]) as *const T).read() });
        self.inner.do_remove(idx)?;
        Ok(val)
    }
}

<<<<<<< HEAD
    #[test]
    fn node_push() {
        let simple_obj = ObjectBuilder::default().build(Simple { x: 3 }).unwrap();
        let vobj = ObjectBuilder::<Vec<Node, VecObjectAlloc>>::default()
            .build_inplace(|tx| tx.write(Vec::new_in(VecObjectAlloc)))
            .unwrap();

        let mut tx = vobj.into_tx().unwrap();
        let mut base = tx.base_mut().owned();
        base.push_inplace(Node {
            ptr: InvPtr::new(&tx, simple_obj.base_ref()).unwrap(),
        })
        .unwrap();
        tx.commit().unwrap();

        let vobj = tx.into_object().unwrap();
        let rbase = vobj.base();
        let item = rbase.get_ref(0).unwrap();
        assert_eq!(unsafe { item.ptr.resolve() }.x, 3);
    }

    #[test]
    fn vec_object() {
        let simple_obj = ObjectBuilder::default().build(Simple { x: 3 }).unwrap();
        let mut vo = VecObject::new(ObjectBuilder::default()).unwrap();
        vo.push_ctor(|place| {
            let node = Node {
                ptr: InvPtr::new(&place, simple_obj.base_ref())?,
            };
            Ok(place.write(node))
        })
        .unwrap();

        vo.push_ctor(|place| Node::new_inplace(place, simple_obj.base_ref()))
            .unwrap();

        let base = vo.object().base();
        let item = base.get_ref(0).unwrap();
        assert_eq!(unsafe { item.ptr.resolve().x }, 3);
=======
impl<T: Invariant, Alloc: Allocator + SingleObjectAllocator> Vec<T, Alloc> {
    pub fn push_inplace(&mut self, item: T) -> Result<()> {
        self.do_push(item)
    }

    pub fn push_ctor<F>(&mut self, ctor: F) -> Result<()>
    where
        F: FnOnce(RefMut<MaybeUninit<T>>) -> Result<RefMut<T>>,
    {
        let mut r = self.get_slice_grow()?;
        let _val = ctor(r.as_mut())?;
        Ok(())
>>>>>>> a8dc391b
    }
}<|MERGE_RESOLUTION|>--- conflicted
+++ resolved
@@ -11,10 +11,7 @@
     alloc::{Allocator, SingleObjectAllocator},
     marker::{Invariant, StoreCopy},
     ptr::{GlobalPtr, InvPtr, Ref, RefMut, RefSlice, RefSliceMut, TxRef, TxRefSlice},
-<<<<<<< HEAD
-=======
     util::same_object,
->>>>>>> a8dc391b
     Result,
 };
 
@@ -48,19 +45,11 @@
         newcap: usize,
         newlen: usize,
         alloc: &Alloc,
-<<<<<<< HEAD
-    ) -> Result<RefMut<T>> {
-        let place = unsafe { Ref::from_ptr(self) };
-        if newcap <= self.cap {
-            // TODO: shrinking.
-            return Ok(unsafe { self.start.resolve().into_mut() });
-=======
     ) -> Result<()> {
         let place = unsafe { Ref::from_ptr(self) };
         if newcap <= self.cap {
             // TODO: shrinking.
             return Ok(());
->>>>>>> a8dc391b
         }
 
         let new_layout = Layout::array::<T>(newcap).map_err(|_| AllocError)?;
@@ -79,22 +68,13 @@
             self.cap
         );
 
-<<<<<<< HEAD
-        Ok(unsafe { new_alloc.cast::<T>().resolve().owned().into_mut() })
-=======
-        Ok(())
->>>>>>> a8dc391b
+        Ok(())
     }
 
     fn do_remove(&mut self, idx: usize) -> Result<()> {
         let mut rslice = unsafe {
-<<<<<<< HEAD
-            RefSliceMut::from_ref(
-                self.start.resolve().into_mut().cast::<u8>(),
-=======
             TxRefSlice::from_ref(
                 self.start.resolve().into_tx()?.cast::<u8>(),
->>>>>>> a8dc391b
                 self.cap * size_of::<T>(),
             )
         };
@@ -133,24 +113,14 @@
         range: impl RangeBounds<usize>,
         f: impl FnOnce(&mut [T]) -> Result<R>,
     ) -> Result<R> {
-<<<<<<< HEAD
-        let r = unsafe { self.start.resolve().into_mut() };
-        let slice = unsafe { RefSliceMut::from_ref(r, self.len) };
-=======
         let r = self.resolve_start_tx()?;
         let slice = unsafe { TxRefSlice::from_ref(r, self.len) };
->>>>>>> a8dc391b
         f(slice.slice(range).as_slice_mut())
     }
 
     fn with_mut<R>(&mut self, idx: usize, f: impl FnOnce(&mut T) -> Result<R>) -> Result<R> {
-<<<<<<< HEAD
-        let r = unsafe { self.start.resolve().into_mut() };
-        let mut slice = unsafe { RefSliceMut::from_ref(r, self.len) };
-=======
         let r = self.resolve_start_tx()?;
         let mut slice = unsafe { TxRefSlice::from_ref(r, self.len) };
->>>>>>> a8dc391b
         let mut item = slice.get_mut(idx).unwrap();
         f(&mut *item)
     }
@@ -235,11 +205,7 @@
         }
     }
 
-<<<<<<< HEAD
-    fn get_slice_grow(&mut self) -> Result<RefMut<'_, MaybeUninit<T>>> {
-=======
     fn get_slice_grow(&mut self) -> Result<TxRef<MaybeUninit<T>>> {
->>>>>>> a8dc391b
         let oldlen = self.inner.len;
         tracing::trace!("len: {}, cap: {}", self.inner.len, self.inner.cap);
         if self.inner.len == self.inner.cap {
@@ -249,46 +215,27 @@
                 return Err(ResourceError::OutOfMemory.into());
             }
             let newcap = std::cmp::max(self.inner.cap, 1) * 2;
-<<<<<<< HEAD
-            let r = self.inner.do_realloc(newcap, oldlen + 1, &self.alloc)?;
-=======
             self.inner.do_realloc(newcap, oldlen + 1, &self.alloc)?;
             let r = self.inner.resolve_start_tx()?;
->>>>>>> a8dc391b
             tracing::trace!("grow {:p}", r.raw());
             Ok(Self::maybe_uninit_slice(r, newcap)
                 .get_into(oldlen)
                 .unwrap())
         } else {
             self.inner.len += 1;
-<<<<<<< HEAD
-            let resptr = unsafe { self.inner.start.resolve().into_mut() };
-            tracing::trace!("no grow {:p}", resptr.raw());
-            Ok(Self::maybe_uninit_slice(resptr, self.inner.cap)
-                .get_mut(oldlen)
-                .unwrap()
-                .owned())
-=======
             let r = self.inner.resolve_start_tx()?;
             tracing::trace!("no grow {:p} {}", r.raw(), r.is_nosync());
             Ok(Self::maybe_uninit_slice(r, self.inner.cap)
                 .get_into(oldlen)
                 .unwrap())
->>>>>>> a8dc391b
         }
     }
 
     fn do_push(&mut self, item: T) -> Result<()> {
         let r = self.get_slice_grow()?;
-<<<<<<< HEAD
-        // write item, tracking in tx
-        tracing::trace!("store value: {:p}", r.raw());
-        r.write(item);
-=======
         tracing::trace!("store value: {:p}", r.raw());
         let r = r.write(item)?;
         drop(r);
->>>>>>> a8dc391b
         Ok(())
     }
 
@@ -315,22 +262,14 @@
 
     #[inline]
     pub fn as_tx_slice(&self) -> Result<TxRefSlice<T>> {
-<<<<<<< HEAD
-        let r = unsafe { self.inner.start.resolve().into_tx() }?;
-=======
         let r = self.inner.resolve_start_tx()?;
->>>>>>> a8dc391b
         let slice = unsafe { TxRefSlice::from_ref(r, self.inner.len) };
         Ok(slice)
     }
 
     #[inline]
     pub unsafe fn as_mut_slice(&mut self) -> RefSliceMut<'_, T> {
-<<<<<<< HEAD
-        let r = unsafe { self.inner.start.resolve().into_mut() };
-=======
         let r = unsafe { self.inner.start.resolve_mut() };
->>>>>>> a8dc391b
         let slice = unsafe { RefSliceMut::from_ref(r, self.inner.len) };
         slice
     }
@@ -378,7 +317,6 @@
         f: impl FnOnce(&mut [T]) -> Result<R>,
     ) -> Result<R> {
         self.inner.with_mut_slice(range, f)
-<<<<<<< HEAD
     }
 
     pub fn is_empty(&self) -> bool {
@@ -510,11 +448,9 @@
         }
 
         Ok(())
-=======
->>>>>>> a8dc391b
-    }
-
-<<<<<<< HEAD
+    }
+}
+
 impl<T: Invariant + StoreCopy, Alloc: Allocator> Vec<T, Alloc> {
     pub fn push(&mut self, item: T) -> Result<()> {
         self.do_push(item)
@@ -542,324 +478,14 @@
             .with_slice(|slice| unsafe { ((&slice[idx]) as *const T).read() });
         self.inner.do_remove(idx)?;
         Ok(val)
-=======
-    pub fn is_empty(&self) -> bool {
-        self.len() == 0
-    }
-
-    pub fn clear(&mut self) -> Result<()> {
-        self.truncate(0)
-    }
-
-    pub fn swap(&mut self, a: usize, b: usize) {
-        if a == b {
-            return;
-        }
-        unsafe {
-            let mut slice = self.as_mut_slice();
-            let slice_mut = slice.as_slice_mut();
-            slice_mut.swap(a, b);
-        }
->>>>>>> a8dc391b
-    }
-
-<<<<<<< HEAD
+    }
+}
+
 impl<T: Invariant, Alloc: Allocator + SingleObjectAllocator> Vec<T, Alloc> {
     pub fn push_inplace(&mut self, item: T) -> Result<()> {
         self.do_push(item)
     }
 
-    fn push_ctor<F>(&mut self, ctor: F) -> Result<()>
-    where
-        F: FnOnce(RefMut<MaybeUninit<T>>) -> Result<RefMut<T>>,
-    {
-        let r = self.get_slice_grow()?;
-        let _val = ctor(r)?;
-        Ok(())
-=======
-    pub fn first_ref(&self) -> Option<Ref<'_, T>> {
-        self.get_ref(0)
-    }
-
-    pub fn last_ref(&self) -> Option<Ref<'_, T>> {
-        if self.inner.len == 0 {
-            None
-        } else {
-            self.get_ref(self.inner.len - 1)
-        }
-    }
-
-    pub fn contains(&self, item: &T) -> bool
-    where
-        T: PartialEq,
-    {
-        self.with_slice(|slice| slice.contains(item))
->>>>>>> a8dc391b
-    }
-
-<<<<<<< HEAD
-#[cfg(test)]
-#[allow(dead_code)]
-mod tests {
-    use super::*;
-    use crate::{
-        marker::{BaseType, Invariant},
-        object::{ObjectBuilder, TypedObject},
-        ptr::{GlobalPtr, InvPtr},
-    };
-
-    #[derive(Copy, Clone)]
-    struct Simple {
-        x: u32,
-    }
-    unsafe impl Invariant for Simple {}
-
-    impl BaseType for Simple {}
-
-    struct Node {
-        pub ptr: InvPtr<Simple>,
-    }
-
-    impl Node {
-        pub fn new_inplace(
-            place: RefMut<MaybeUninit<Self>>,
-            ptr: impl Into<GlobalPtr<Simple>>,
-        ) -> Result<RefMut<Self>> {
-            let ptr = InvPtr::new(&place, ptr)?;
-            Ok(place.write(Self { ptr }))
-        }
-    }
-
-    impl BaseType for Node {}
-    unsafe impl Invariant for Node {}
-
-    #[test]
-    fn simple_push() {
-        let vobj = ObjectBuilder::default()
-            .build_inplace(|tx| tx.write(Vec::new_in(VecObjectAlloc)))
-            .unwrap();
-
-        let mut tx = vobj.into_tx().unwrap();
-        tx.base_mut().push(Simple { x: 42 }).unwrap();
-        tx.base_mut().push(Simple { x: 43 }).unwrap();
-        tx.commit().unwrap();
-
-        let vobj = tx.into_object().unwrap();
-        let base = vobj.base();
-        assert_eq!(base.len(), 2);
-        let item = base.get_ref(0).unwrap();
-        assert_eq!(item.x, 42);
-        let item2 = base.get_ref(1).unwrap();
-        assert_eq!(item2.x, 43);
-=======
-    pub fn starts_with(&self, needle: &[T]) -> bool
-    where
-        T: PartialEq,
-    {
-        self.with_slice(|slice| slice.starts_with(needle))
-    }
-
-    pub fn ends_with(&self, needle: &[T]) -> bool
-    where
-        T: PartialEq,
-    {
-        self.with_slice(|slice| slice.ends_with(needle))
-    }
-
-    pub fn binary_search(&self, x: &T) -> std::result::Result<usize, usize>
-    where
-        T: Ord,
-    {
-        self.with_slice(|slice| slice.binary_search(x))
->>>>>>> a8dc391b
-    }
-
-    pub fn binary_search_by<F>(&self, f: F) -> std::result::Result<usize, usize>
-    where
-        F: FnMut(&T) -> std::cmp::Ordering,
-    {
-        self.with_slice(|slice| slice.binary_search_by(f))
-    }
-
-<<<<<<< HEAD
-        let item = vec_obj.get_ref(0).unwrap();
-        assert_eq!(item.x, 42);
-=======
-    pub fn reverse(&mut self) -> Result<()> {
-        self.with_mut_slice(.., |slice| {
-            slice.reverse();
-            Ok(())
-        })
->>>>>>> a8dc391b
-    }
-
-    pub fn sort(&mut self) -> Result<()>
-    where
-        T: Ord,
-    {
-        self.with_mut_slice(.., |slice| {
-            slice.sort();
-            Ok(())
-        })
-    }
-
-<<<<<<< HEAD
-        let item = vec_obj.get_ref(0).unwrap();
-        assert_eq!(item.x, 42);
-        let ritem = vec_obj.remove(0).unwrap();
-=======
-    pub fn sort_by<F>(&mut self, compare: F) -> Result<()>
-    where
-        F: FnMut(&T, &T) -> std::cmp::Ordering,
-    {
-        self.with_mut_slice(.., |slice| {
-            slice.sort_by(compare);
-            Ok(())
-        })
-    }
->>>>>>> a8dc391b
-
-    pub fn sort_unstable(&mut self) -> Result<()>
-    where
-        T: Ord,
-    {
-        self.with_mut_slice(.., |slice| {
-            slice.sort_unstable();
-            Ok(())
-        })
-    }
-
-    pub fn sort_unstable_by<F>(&mut self, compare: F) -> Result<()>
-    where
-        F: FnMut(&T, &T) -> std::cmp::Ordering,
-    {
-        self.with_mut_slice(.., |slice| {
-            slice.sort_unstable_by(compare);
-            Ok(())
-        })
-    }
-
-<<<<<<< HEAD
-        let item = vec_obj.get_ref(0).unwrap();
-        assert_eq!(item.x, 42);
-        let item = vec_obj.get_ref(1).unwrap();
-        assert_eq!(item.x, 43);
-        let item = vec_obj.get_ref(2).unwrap();
-        assert_eq!(item.x, 44);
-        let item = vec_obj.get_ref(3);
-        assert!(item.is_none());
-=======
-    pub fn retain<F>(&mut self, mut f: F) -> Result<()>
-    where
-        F: FnMut(&T) -> bool,
-    {
-        let mut del = 0;
-        let len = self.len();
-
-        for i in 0..len {
-            let should_retain = self.with_slice(|slice| f(&slice[i - del]));
-            if !should_retain {
-                self.remove_inplace(i - del)?;
-                del += 1;
-            }
-        }
->>>>>>> a8dc391b
-
-        Ok(())
-    }
-}
-
-<<<<<<< HEAD
-        let item = vec_obj.get_ref(0).unwrap();
-        assert_eq!(item.x, 42);
-        let item = vec_obj.get_ref(1).unwrap();
-        assert_eq!(item.x, 44);
-        let item = vec_obj.get_ref(2);
-        assert!(item.is_none());
-=======
-impl<T: Invariant + StoreCopy, Alloc: Allocator> Vec<T, Alloc> {
-    pub fn push(&mut self, item: T) -> Result<()> {
-        self.do_push(item)
->>>>>>> a8dc391b
-    }
-
-    pub fn pop(&mut self) -> Result<Option<T>> {
-        if self.inner.len == 0 {
-            return Ok(None);
-        }
-        let new_len = self.inner.len - 1;
-        let val = self
-            .inner
-            .with_slice(|slice| unsafe { ((&slice[new_len]) as *const T).read() });
-        self.inner.do_remove(new_len)?;
-        Ok(Some(val))
-    }
-
-<<<<<<< HEAD
-        for i in 0..100 {
-            let item = vec_obj.get_ref(i as usize).unwrap();
-            assert_eq!(item.x, i * i);
-=======
-    pub fn remove(&mut self, idx: usize) -> Result<T> {
-        //let mut inner = self.inner.get()?;
-        if idx >= self.inner.len {
-            return Err(ArgumentError::InvalidArgument.into());
->>>>>>> a8dc391b
-        }
-        let val = self
-            .inner
-            .with_slice(|slice| unsafe { ((&slice[idx]) as *const T).read() });
-        self.inner.do_remove(idx)?;
-        Ok(val)
-    }
-}
-
-<<<<<<< HEAD
-    #[test]
-    fn node_push() {
-        let simple_obj = ObjectBuilder::default().build(Simple { x: 3 }).unwrap();
-        let vobj = ObjectBuilder::<Vec<Node, VecObjectAlloc>>::default()
-            .build_inplace(|tx| tx.write(Vec::new_in(VecObjectAlloc)))
-            .unwrap();
-
-        let mut tx = vobj.into_tx().unwrap();
-        let mut base = tx.base_mut().owned();
-        base.push_inplace(Node {
-            ptr: InvPtr::new(&tx, simple_obj.base_ref()).unwrap(),
-        })
-        .unwrap();
-        tx.commit().unwrap();
-
-        let vobj = tx.into_object().unwrap();
-        let rbase = vobj.base();
-        let item = rbase.get_ref(0).unwrap();
-        assert_eq!(unsafe { item.ptr.resolve() }.x, 3);
-    }
-
-    #[test]
-    fn vec_object() {
-        let simple_obj = ObjectBuilder::default().build(Simple { x: 3 }).unwrap();
-        let mut vo = VecObject::new(ObjectBuilder::default()).unwrap();
-        vo.push_ctor(|place| {
-            let node = Node {
-                ptr: InvPtr::new(&place, simple_obj.base_ref())?,
-            };
-            Ok(place.write(node))
-        })
-        .unwrap();
-
-        vo.push_ctor(|place| Node::new_inplace(place, simple_obj.base_ref()))
-            .unwrap();
-
-        let base = vo.object().base();
-        let item = base.get_ref(0).unwrap();
-        assert_eq!(unsafe { item.ptr.resolve().x }, 3);
-=======
-impl<T: Invariant, Alloc: Allocator + SingleObjectAllocator> Vec<T, Alloc> {
-    pub fn push_inplace(&mut self, item: T) -> Result<()> {
-        self.do_push(item)
-    }
-
     pub fn push_ctor<F>(&mut self, ctor: F) -> Result<()>
     where
         F: FnOnce(RefMut<MaybeUninit<T>>) -> Result<RefMut<T>>,
@@ -867,6 +493,5 @@
         let mut r = self.get_slice_grow()?;
         let _val = ctor(r.as_mut())?;
         Ok(())
->>>>>>> a8dc391b
     }
 }