--- conflicted
+++ resolved
@@ -43,11 +43,7 @@
     fn simple() {
         let arena = ArenaObject::new(ObjectBuilder::default()).unwrap();
         let alloc = arena.allocator();
-<<<<<<< HEAD
-        let tx = arena.into_tx().unwrap();
-=======
         let mut tx = arena.into_tx().unwrap();
->>>>>>> a8dc391b
         let node0 = tx
             .alloc(ListNode::new(&tx, 3, None, alloc).unwrap())
             .unwrap();
@@ -84,11 +80,7 @@
         let arena = ArenaObject::new(ObjectBuilder::default()).unwrap();
         let alloc = arena.allocator();
         let _data0 = arena.alloc(3);
-<<<<<<< HEAD
-        let tx = arena.into_tx().unwrap();
-=======
         let mut tx = arena.into_tx().unwrap();
->>>>>>> a8dc391b
         let node0 = ListNode::new(&tx, Node::new(&tx, 3, alloc).unwrap(), None, alloc).unwrap();
         let node0 = tx.alloc(node0).unwrap();
         let node1 = tx
