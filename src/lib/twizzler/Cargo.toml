[package]
name = "twizzler"
version = "0.99.0"
edition = "2021"

[dependencies]
bitflags = "2"
thiserror = "2"
twizzler-rt-abi = "0.99"
twizzler-abi = { path = "../../lib/twizzler-abi" }
monitor-api = { path = "../../rt/monitor-api" }
secgate = { path = "../../lib/secgate" }
tracing = "*"
<<<<<<< HEAD
foldhash = { version = "0.1.2", default-features = false }
equivalent = "1.0.2"
=======
twizzler-derive = { path = "twizzler-derive" }
>>>>>>> 83ad69e4
<|MERGE_RESOLUTION|>--- conflicted
+++ resolved
@@ -11,9 +11,6 @@
 monitor-api = { path = "../../rt/monitor-api" }
 secgate = { path = "../../lib/secgate" }
 tracing = "*"
-<<<<<<< HEAD
 foldhash = { version = "0.1.2", default-features = false }
 equivalent = "1.0.2"
-=======
-twizzler-derive = { path = "twizzler-derive" }
->>>>>>> 83ad69e4
+twizzler-derive = { path = "twizzler-derive" }