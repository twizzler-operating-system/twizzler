--- conflicted
+++ resolved
@@ -11,13 +11,10 @@
     "src/bin/devmgr",
     "src/bin/etl_twizzler",
     "src/bin/mnemosyne",
-<<<<<<< HEAD
     "src/bin/test-tiny-http",
-=======
     "src/bin/random_validation",
     "src/bin/genrandom",
     "src/bin/randtest",
->>>>>>> d4f72afd
     "src/bin/stdfs_demo",
     "src/bin/virtio",
     "src/bin/mnemosyne",
@@ -57,19 +54,16 @@
     "crate:bootstrap",
     "crate:init",
     "crate:devmgr",
-<<<<<<< HEAD
     "crate:netmgr",
     "crate:nettest",
     "crate:pager",
     "crate:test-tiny-http",
     #"lib:twz-rt",
     #"lib:monitor",
-=======
     "crate:etl_twizzler",
     "crate:virtio",
     "crate:monitor",
     "crate:montest",
->>>>>>> d4f72afd
     "crate:mnemosyne",
     "crate:stdfs_demo",
     "crate:logboi-test",
