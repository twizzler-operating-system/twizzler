--- conflicted
+++ resolved
@@ -43,14 +43,9 @@
     "crate:netmgr",
     "crate:nettest",
     "crate:pager",
-<<<<<<< HEAD
     "crate:etl_twizzler",
-    #"lib:twz-rt",
-    #"lib:monitor",
-=======
     "lib:twz-rt",
     "lib:monitor",
->>>>>>> 175dd87e
     "crate:mnemosyne",
     "crate:stdfs_demo",
     #"third-party:hello-world-rs"
