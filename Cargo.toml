
#cargo-features = ["profile-rustflags"]

[workspace]
members = [
    "tools/xtask",
    "tools/image_builder",
    "tools/initrd_gen",
    "src/bin/init",
    "src/bin/bootstrap",
    "src/kernel",
    "src/lib/twizzler-queue-raw",
    "src/lib/twizzler-queue",
    "src/lib/twizzler-futures",
    "src/lib/twizzler-security",
    "src/bin/sec-test",
    "src/lib/dynlink",
    "src/lib/secgate",
    "src/lib/twizzler",
    "src/lib/twizzler/twizzler-derive",
    "src/rt/monitor",
    "src/rt/monitor-api",
    "src/rt/monitor/tests/montest",
    "src/rt/monitor/tests/montest-lib",
    "src/rt",
    "src/rt/reference",
    "src/rt/minimal",
    "src/lib/logboi",
    "src/srv/logboi-srv",
    "src/srv/pager-srv",
    "src/bin/logboi-test",
    "src/lib/naming/naming-core",
    "src/lib/naming",
    "src/srv/naming-srv",
    "src/lib/pager",
    "src/lib/devmgr",
    "src/srv/devmgr-srv",
    "src/bin/unittest",
    "src/bin/unittest/unittest-report",
    "src/lib/pager/pager-dynamic",
    "src/bin/uuhelper",
    "src/srv/cache-srv",
    "src/bin/cache",

    "src/ports/lwext4-rs",

    #"src/bin/etl_twizzler",
    #"src/bin/test-tiny-http",
    #"src/bin/random_validation",
    #"src/bin/randtest",
    #"src/bin/stdfs_demo",
    #"src/lib/virtio-net",
    #"src/bin/ls",
    #"src/lib/devmgr",
    #"src/bin/serialecho", "tools/serialtest",
    "src/bin/ptest",
<<<<<<< HEAD
    "src/bin/persistent-hashmap-test"
=======
    "src/bin/debug",
    "src/bin/trace",
>>>>>>> a14956e6
]

exclude = [
    "toolchain/src/rust",
    "src/ports/candle-test/candle",
    "src/ports/candle-test/gemm",
]
resolver = "2"

[workspace.metadata]
initrd = [
    "crate:bootstrap",
    "crate:init",
    "lib:devmgr-srv",
    "crate:monitor",
    "crate:montest",
    "lib:naming-srv",
    "lib:twz-rt",
    "lib:montest-lib",
    "lib:logboi-srv",
    "lib:pager-srv",
    "lib:cache-srv",
    "crate:unittest",
    "crate:uuhelper",
    "crate:debug",
    "crate:cache",
    "crate:trace",

    "crate:sec-test",
    "crate:ptest",
    "crate:persistent-hashmap-test",

    #"third-party:hello-world-rs"
    #"crate:test-tiny-http",
    #"crate:etl_twizzler",
    #"crate:stdfs_demo",
    #"crate:random_validation",
    #"crate:random_validation",
    #"crate:randtest",
    #"crate:ls",
    #"crate:gadget",
    #"crate:serialecho",
]

[workspace.metadata.third-party]
# hello-world-rs = "1.0.0"

[profile.release]
debug = true

[patch.'https://github.com/dbittman/twizzler-abi']
twizzler-abi = { path = "src/lib/twizzler-abi" }

[patch.crates-io]
#ring = { git = "https://github.com/twizzler-operating-system/ring-twizzler.git", branch = "twizzler" }
getrandom = { git = "https://github.com/twizzler-operating-system/getrandom-twizzler.git", branch = "twizzler" }
# Note: we can have multiple versions. This key ("getrandom02") is ignored in favor of the "package" field.
getrandom02 = { git = "https://github.com/twizzler-operating-system/getrandom-twizzler.git", branch = "twizzler-0.2", package = "getrandom" }

polling = { git = "https://github.com/twizzler-operating-system/polling.git", branch = "twizzler" }
#polling = { path = "src/ports/polling" }
async-io = { git = "https://github.com/twizzler-operating-system/async-io.git", branch = "twizzler" }
#async-io = { path = "src/ports/async-io" }
async-executor = { git = "https://github.com/twizzler-operating-system/async-executor.git", branch = "twizzler" }
#async-executor = { path = "src/ports/async-executor" }
parking_lot = { git = "https://github.com/twizzler-operating-system/parking_lot.git", branch = "twizzler" }
#parking_lot = { path = "src/ports/parking_lot" }
# lock_api comes from the parking_lot repo
lock_api = { git = "https://github.com/twizzler-operating-system/parking_lot.git", branch = "twizzler" }
#lock_api = { path = "src/ports/parking_lot/lock_api" }
#blocking = { path = "src/ports/blocking" }

num_cpus = { git = "https://github.com/twizzler-operating-system/num_cpus.git", branch = "twizzler" }


candle-core = { git = "https://github.com/dbittman/candle.git", branch = "dbittman" }
twizzler-futures = { path = "src/lib/twizzler-futures" }
twizzler-abi = { path = "src/lib/twizzler-abi" }
twizzler-rt-abi = { path = "src/abi/rt-abi" }
filetime = { git = "https://github.com/twizzler-operating-system/filetime.git", branch = "twizzler" }
iana-time-zone = { git = "https://github.com/twizzler-operating-system/iana-time-zone.git", branch = "twizzler" }
hostname = { git = "https://github.com/twizzler-operating-system/hostname.git", branch = "twizzler" }
ctrlc = { git = "https://github.com/twizzler-operating-system/rust-ctrlc.git", branch = "twizzler" }
#memmap2 = { git = "https://github.com/twizzler-operating-system/memmap2-rs.git", branch = "twizzler" }
memmap2 = { path = "src/ports/memmap2-rs" }
tar = { git = "https://github.com/twizzler-operating-system/tar-rs.git", branch = "twizzler" }
hwlocality = { path = "src/ports/hwlocality" }
hwlocality-sys = { path = "src/ports/hwlocality/hwlocality-sys" }
errno = { path = "src/ports/rust-errno" }
libc = { path = "src/ports/libc" }
candle-transformers = { git = "https://github.com/dbittman/candle.git", branch = "dbittman" }
candle-nn = { git = "https://github.com/dbittman/candle.git", branch = "dbittman" }
gemm-common = { git = "https://github.com/dbittman/gemm.git", branch = "dbittman-fixes" }
#rocksdb = { path = "src/ports/rust-rocksdb" }
#librocksdb-sys = { path = "src/ports/rust-rocksdb/librocksdb-sys" }<|MERGE_RESOLUTION|>--- conflicted
+++ resolved
@@ -54,12 +54,9 @@
     #"src/lib/devmgr",
     #"src/bin/serialecho", "tools/serialtest",
     "src/bin/ptest",
-<<<<<<< HEAD
     "src/bin/persistent-hashmap-test"
-=======
     "src/bin/debug",
     "src/bin/trace",
->>>>>>> a14956e6
 ]
 
 exclude = [
