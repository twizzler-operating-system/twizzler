--- conflicted
+++ resolved
@@ -14,11 +14,6 @@
     "src/bin/pager",
     "src/bin/mnemosyne",
     "src/bin/stdfs_demo",
-<<<<<<< HEAD
-    "src/bin/mnemosyne",
-    "src/bin/stdfs_demo",
-=======
->>>>>>> f0de5198
     "src/kernel",
     "src/lib/twizzler-queue-raw",
     "src/lib/twizzler-queue",
