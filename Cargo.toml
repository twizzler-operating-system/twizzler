--- conflicted
+++ resolved
@@ -9,12 +9,9 @@
     "src/bin/init",
     "src/bin/bootstrap",
     "src/bin/devmgr",
-<<<<<<< HEAD
     "src/bin/etl_twizzler",  
     "src/bin/netmgr",
     "src/bin/nettest",
-=======
->>>>>>> cafbe778
     "src/bin/pager",
     "src/bin/mnemosyne",
     "src/bin/stdfs_demo",
