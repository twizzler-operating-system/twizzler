
#cargo-features = ["profile-rustflags"]

[workspace]
members = [
    "tools/xtask",
    "tools/image_builder",
    "tools/initrd_gen",
    "src/bin/init",
    "src/bin/bootstrap",
    "src/bin/devmgr",
    "src/bin/etl_twizzler",
    "src/bin/mnemosyne",
    "src/bin/random_validation",
    "src/bin/genrandom",
    "src/bin/randtest",
    "src/bin/stdfs_demo",
    "src/bin/virtio",
    "src/bin/mnemosyne",
    "src/bin/stdfs_demo",
    "src/bin/object-store-test",
    "src/bin/virtio",
    "src/kernel",
    "src/lib/twizzler-queue-raw",
    "src/lib/twizzler-queue",
    "src/lib/twizzler-async",
    "src/lib/twizzler-object",
    "src/lib/twizzler-futures",
    "src/lib/dynlink",
    "src/lib/secgate",
    "src/lib/twizzler",
    "src/rt/monitor",
    "src/rt/monitor-api",
    "src/rt/monitor/tests/montest",
    "src/rt/monitor/tests/montest-lib",
    "src/rt",
    "src/rt/reference",
    "src/rt/minimal",
    "src/lib/logboi",
    "src/srv/logboi-srv",
<<<<<<< HEAD
    "src/bin/logboi-test", 
=======
    "src/srv/pager-srv",
    "src/bin/logboi-test",
>>>>>>> d4f72afd
    "src/lib/virtio-net",
    "src/lib/naming",
    "src/srv/naming-srv", 
    "src/bin/naming-test",
    "src/bin/object-store-test",
    "src/lib/pager",
]

exclude = ["toolchain/src/rust"]
resolver = "2"

[workspace.metadata]
initrd = [
    "crate:bootstrap",
    "crate:init",
    "crate:devmgr",
    "crate:etl_twizzler",
    "crate:virtio",
    "crate:monitor",
    "crate:montest",
    "crate:mnemosyne",
    "crate:stdfs_demo",
    "crate:logboi-test",
    "crate:random_validation",
    "crate:randtest",
    "crate:genrandom",
    "lib:naming-srv",
    "crate:naming-test",
    "crate:object-store-test",
    "lib:twz-rt",
    "lib:montest-lib",
    "lib:logboi-srv",
    "lib:pager-srv",
    #"third-party:hello-world-rs"
]

[workspace.metadata.third-party]
# hello-world-rs = "1.0.0"

[profile.release]
debug = true

[patch.'https://github.com/dbittman/twizzler-abi']
twizzler-abi = { path = "src/lib/twizzler-abi" }

[patch.crates-io]
#ring = { git = "https://github.com/twizzler-operating-system/ring-twizzler.git", branch = "twizzler" }
getrandom = { git = "https://github.com/twizzler-operating-system/getrandom-twizzler.git", branch = "twizzler" }
polling = { git = "https://github.com/twizzler-operating-system/polling.git", branch = "twizzler" }
async-io = { git = "https://github.com/twizzler-operating-system/async-io.git", branch = "twizzler" }
async-executor = { git = "https://github.com/twizzler-operating-system/async-executor.git", branch = "twizzler" }
twizzler-futures = { path = "src/lib/twizzler-futures" }
twizzler-abi = { path = "src/lib/twizzler-abi" }
twizzler-rt-abi = { path = "src/abi/rt-abi" }
parking_lot = { git = "https://github.com/twizzler-operating-system/parking_lot.git", branch = "twizzler" }
# lock_api comes from the parking_lot repo
lock_api = { git = "https://github.com/twizzler-operating-system/parking_lot.git", branch = "twizzler" }
filetime = { git = "https://github.com/CPTforever/filetime.git", branch = "twizzler" }<|MERGE_RESOLUTION|>--- conflicted
+++ resolved
@@ -38,12 +38,8 @@
     "src/rt/minimal",
     "src/lib/logboi",
     "src/srv/logboi-srv",
-<<<<<<< HEAD
-    "src/bin/logboi-test", 
-=======
     "src/srv/pager-srv",
     "src/bin/logboi-test",
->>>>>>> d4f72afd
     "src/lib/virtio-net",
     "src/lib/naming",
     "src/srv/naming-srv", 
