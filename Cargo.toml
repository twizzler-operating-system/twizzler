
#cargo-features = ["profile-rustflags"]

[workspace]
members = [
    "tools/xtask",
    "tools/image_builder",
    "tools/initrd_gen",
    "src/bin/init",
    "src/bin/bootstrap",
    "src/bin/devmgr",
    "src/bin/pager",
    "src/bin/mnemosyne",
    "src/bin/random_validation",
    "src/bin/genrandom",
    "src/bin/randtest",
    "src/bin/stdfs_demo",
    "src/bin/virtio",
    "src/bin/mnemosyne",
    "src/bin/stdfs_demo",
    "src/bin/virtio",
    "src/kernel",
    "src/lib/twizzler-queue-raw",
    "src/lib/twizzler-queue",
    "src/lib/twizzler-async",
    "src/lib/twizzler-object",
    "src/lib/twizzler-futures",
    "src/lib/dynlink",
    "src/lib/secgate",
    "src/lib/twizzler",
    "src/rt/monitor",
    "src/rt/monitor-api",
    "src/rt/monitor/tests/montest",
    "src/rt/monitor/tests/montest-lib",
    "src/rt",
    "src/rt/reference",
    "src/rt/minimal",
    "src/lib/logboi",
    "src/srv/logboi-srv",
<<<<<<< HEAD
    "src/bin/logboi-test", 
    "src/lib/naming",
    "src/srv/naming-srv", 
    "src/bin/naming-test",
=======
    "src/bin/logboi-test",
    "src/lib/virtio-net",
>>>>>>> bff7203d
]

exclude = ["toolchain/src/rust"]
resolver = "2"

[workspace.metadata]
initrd = [
    "crate:bootstrap",
    "crate:init",
    "crate:devmgr",
    "crate:pager",
    "crate:virtio",
    "lib:twz-rt",
    "crate:monitor",
    "crate:montest",
    "lib:montest-lib",
    "crate:mnemosyne",
    "crate:stdfs_demo",
    "crate:logboi-test",
    "lib:logboi-srv",
    "crate:random_validation",
    "crate:virtio",
    "lib:twz-rt",
    "crate:monitor",
    "crate:montest",
    "lib:montest-lib",
    "crate:mnemosyne",
    "crate:stdfs_demo",
    "crate:logboi-test",
    "lib:logboi-srv",
<<<<<<< HEAD
    "lib:naming-srv",
    "crate:naming-test",
=======
    # "crate:random_validation",
    "crate:randtest",
    "crate:randtest",
    "crate:genrandom",
>>>>>>> bff7203d
    #"third-party:hello-world-rs"
]

[workspace.metadata.third-party]
# hello-world-rs = "1.0.0"

[profile.release]
debug = true

[patch.'https://github.com/dbittman/twizzler-abi']
twizzler-abi = { path = "src/lib/twizzler-abi" }

[patch.crates-io]
#ring = { git = "https://github.com/twizzler-operating-system/ring-twizzler.git", branch = "twizzler" }
getrandom = { git = "https://github.com/twizzler-operating-system/getrandom-twizzler.git", branch = "twizzler" }
polling = { git = "https://github.com/twizzler-operating-system/polling.git", branch = "twizzler" }
async-io = { git = "https://github.com/twizzler-operating-system/async-io.git", branch = "twizzler" }
async-executor = { git = "https://github.com/twizzler-operating-system/async-executor.git", branch = "twizzler" }
twizzler-futures = { path = "src/lib/twizzler-futures" }
twizzler-abi = { path = "src/lib/twizzler-abi" }
twizzler-rt-abi = { git = "https://github.com/twizzler-operating-system/abi" }
parking_lot = { git = "https://github.com/twizzler-operating-system/parking_lot.git", branch = "twizzler" }
# lock_api comes from the parking_lot repo
lock_api = { git = "https://github.com/twizzler-operating-system/parking_lot.git", branch = "twizzler" }<|MERGE_RESOLUTION|>--- conflicted
+++ resolved
@@ -37,15 +37,11 @@
     "src/rt/minimal",
     "src/lib/logboi",
     "src/srv/logboi-srv",
-<<<<<<< HEAD
     "src/bin/logboi-test", 
+    "src/lib/virtio-net",
     "src/lib/naming",
     "src/srv/naming-srv", 
     "src/bin/naming-test",
-=======
-    "src/bin/logboi-test",
-    "src/lib/virtio-net",
->>>>>>> bff7203d
 ]
 
 exclude = ["toolchain/src/rust"]
@@ -76,15 +72,12 @@
     "crate:stdfs_demo",
     "crate:logboi-test",
     "lib:logboi-srv",
-<<<<<<< HEAD
-    "lib:naming-srv",
-    "crate:naming-test",
-=======
     # "crate:random_validation",
     "crate:randtest",
     "crate:randtest",
     "crate:genrandom",
->>>>>>> bff7203d
+    "lib:naming-srv",
+    "crate:naming-test",
     #"third-party:hello-world-rs"
 ]
 
