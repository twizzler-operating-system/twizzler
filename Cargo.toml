--- conflicted
+++ resolved
@@ -68,12 +68,12 @@
     "lib:pager-srv",
     "crate:unittest",
     "crate:uuhelper",
-<<<<<<< HEAD
+
     "crate:sec-test"
-=======
+
 
     "crate:hw-c",
->>>>>>> f070bcb8
+
     #"third-party:hello-world-rs"
     #"crate:test-tiny-http",
     #"crate:etl_twizzler",
