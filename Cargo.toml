
#cargo-features = ["profile-rustflags"]

[workspace]
members = [
    "tools/xtask",
    "tools/image_builder",
    "tools/initrd_gen",
    "src/bin/init",
    "src/bin/bootstrap",
    "src/bin/devmgr",
    "src/bin/etl_twizzler",  
    "src/bin/netmgr",
    "src/bin/nettest",
    "src/bin/pager",
    "src/bin/mnemosyne",
    "src/bin/random_validation",
    "src/bin/genrandom",
    "src/bin/randtest",
    "src/bin/stdfs_demo",
    "src/bin/virtio",
    "src/bin/mnemosyne",
    "src/bin/stdfs_demo",
    "src/bin/virtio",
    "src/kernel",
    "src/lib/twizzler-queue-raw",
    "src/lib/twizzler-queue",
    "src/lib/twizzler-async",
    "src/lib/twizzler-object",
    "src/lib/twizzler-futures",
    "src/lib/dynlink",
    "src/lib/secgate",
    "src/lib/twizzler",
    "src/rt/monitor",
    "src/rt/monitor-api",
    "src/rt/monitor/tests/montest",
    "src/rt/monitor/tests/montest-lib",
    "src/rt",
    "src/rt/reference",
    "src/rt/minimal",
    "src/lib/logboi",
    "src/srv/logboi-srv",
    "src/bin/logboi-test",
    "src/lib/virtio-net",
]

exclude = ["toolchain/src/rust"]
resolver = "2"

[workspace.metadata]
initrd = [
    "crate:bootstrap",
    "crate:init",
    "crate:devmgr",
    "crate:pager",
<<<<<<< HEAD
    "crate:etl_twizzler",
=======
    "crate:virtio",
    "lib:twz-rt",
    "crate:monitor",
    "crate:montest",
    "lib:montest-lib",
    "crate:mnemosyne",
    "crate:stdfs_demo",
    "crate:logboi-test",
    "lib:logboi-srv",
    "crate:random_validation",
    "crate:virtio",
>>>>>>> c98c41bf
    "lib:twz-rt",
    "crate:monitor",
    "crate:montest",
    "lib:montest-lib",
    "crate:mnemosyne",
    "crate:stdfs_demo",
    "crate:logboi-test",
    "lib:logboi-srv",
    # "crate:random_validation",
    "crate:randtest",
    "crate:randtest",
    "crate:genrandom",
    #"third-party:hello-world-rs"
]

[workspace.metadata.third-party]
# hello-world-rs = "1.0.0"

[profile.release]
debug = true

[patch.'https://github.com/dbittman/twizzler-abi']
twizzler-abi = { path = "src/lib/twizzler-abi" }

[patch.crates-io]
#ring = { git = "https://github.com/twizzler-operating-system/ring-twizzler.git", branch = "twizzler" }
getrandom = { git = "https://github.com/twizzler-operating-system/getrandom-twizzler.git", branch = "twizzler" }
polling = { git = "https://github.com/twizzler-operating-system/polling.git", branch = "twizzler" }
async-io = { git = "https://github.com/twizzler-operating-system/async-io.git", branch = "twizzler" }
async-executor = { git = "https://github.com/twizzler-operating-system/async-executor.git", branch = "twizzler" }
twizzler-futures = { path = "src/lib/twizzler-futures" }
twizzler-abi = { path = "src/lib/twizzler-abi" }
twizzler-rt-abi = { git = "https://github.com/twizzler-operating-system/abi" }
parking_lot = { git = "https://github.com/twizzler-operating-system/parking_lot.git", branch = "twizzler" }
# lock_api comes from the parking_lot repo
lock_api = { git = "https://github.com/twizzler-operating-system/parking_lot.git", branch = "twizzler" }
filetime = { git = "https://github.com/CPTforever/filetime.git", branch = "twizzler" }<|MERGE_RESOLUTION|>--- conflicted
+++ resolved
@@ -53,9 +53,7 @@
     "crate:init",
     "crate:devmgr",
     "crate:pager",
-<<<<<<< HEAD
     "crate:etl_twizzler",
-=======
     "crate:virtio",
     "lib:twz-rt",
     "crate:monitor",
@@ -67,7 +65,6 @@
     "lib:logboi-srv",
     "crate:random_validation",
     "crate:virtio",
->>>>>>> c98c41bf
     "lib:twz-rt",
     "crate:monitor",
     "crate:montest",
