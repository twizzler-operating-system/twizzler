--- conflicted
+++ resolved
@@ -100,13 +100,9 @@
             println!("{}", generate_tag()?);
             Ok(())
         }
-<<<<<<< HEAD
         ToolchainCommands::List => {
             todo!();
         }
-=======
-        ToolchainCommands::List => todo!("implement dis later"),
->>>>>>> e70152d5
     }
 }
 
